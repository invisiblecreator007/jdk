/*
 * Copyright (c) 1997, 2025, Oracle and/or its affiliates. All rights reserved.
 * DO NOT ALTER OR REMOVE COPYRIGHT NOTICES OR THIS FILE HEADER.
 *
 * This code is free software; you can redistribute it and/or modify it
 * under the terms of the GNU General Public License version 2 only, as
 * published by the Free Software Foundation.
 *
 * This code is distributed in the hope that it will be useful, but WITHOUT
 * ANY WARRANTY; without even the implied warranty of MERCHANTABILITY or
 * FITNESS FOR A PARTICULAR PURPOSE.  See the GNU General Public License
 * version 2 for more details (a copy is included in the LICENSE file that
 * accompanied this code).
 *
 * You should have received a copy of the GNU General Public License version
 * 2 along with this work; if not, write to the Free Software Foundation,
 * Inc., 51 Franklin St, Fifth Floor, Boston, MA 02110-1301 USA.
 *
 * Please contact Oracle, 500 Oracle Parkway, Redwood Shores, CA 94065 USA
 * or visit www.oracle.com if you need additional information or have any
 * questions.
 */

/**
 * @test
 * @bug 4052223 4089987 4469904 4326988 4486735 8008577 8045998 8140571
<<<<<<< HEAD
 *      8190748 8216969 8174269 8347841
=======
 *      8190748 8216969 8174269 8347841 8347955
>>>>>>> fb0f2d25
 * @summary test DateFormat and SimpleDateFormat.
 * @modules jdk.localedata
 * @run junit DateFormatTest
 */

import java.time.ZoneId;
import java.text.*;
import java.util.*;
import java.util.function.Predicate;
import static java.util.GregorianCalendar.*;

import org.junit.jupiter.api.Test;
import org.junit.jupiter.api.BeforeAll;

import static org.junit.jupiter.api.Assertions.fail;

public class DateFormatTest
{

    // Change JVM default Locale
    @BeforeAll
    static void initAll() {
        Locale.setDefault(Locale.US);
    }

    // Test 4 digit year parsing with pattern "yy"
    @SuppressWarnings("deprecation")
    @Test
    public void TestYearParsing()
    {
        String str = "7/Sep/2001";
        Date exp = new Date(2001-1900, SEPTEMBER, 7);
        String pat = "d/MMM/yy";
        SimpleDateFormat sdf = new SimpleDateFormat(pat, Locale.US);
        try {
            Date d = sdf.parse(str);
            System.out.println(str + " parses with " + pat + " to " + d);
            if (d.getTime() != exp.getTime()) {
                fail("FAIL: Expected " + exp);
            }
        }
        catch (ParseException e) {
            fail(str + " parse fails with " + pat);
        }
    }

    // Test written by Wally Wedel and emailed to me.
    @Test
    public void TestWallyWedel()
    {
        /*
         * Instantiate a TimeZone so we can get the ids.
         */
        TimeZone tz = new SimpleTimeZone(7,"");
        /*
         * Computational variables.
         */
        int offset, hours, minutes;
        /*
         * Instantiate a SimpleDateFormat set up to produce a full time
         zone name.
         */
        SimpleDateFormat sdf = new SimpleDateFormat("zzzz");
        /*
         * A String array for the time zone ids.
         */
<<<<<<< HEAD
        String[] ids = Arrays.stream(TimeZone.getAvailableIDs())
=======
        String[] ids = TimeZone.availableIDs()
>>>>>>> fb0f2d25
                .filter(Predicate.not(ZoneId.SHORT_IDS::containsKey))
                .toArray(String[]::new);
        /*
         * How many ids do we have?
         */
        System.out.println("Time Zone IDs size: " + ids.length);
        /*
         * Column headings (sort of)
         */
        System.out.println("Ordinal ID offset(h:m) name");
        /*
         * Loop through the tzs.
         */
        Date today = new Date();
        Calendar cal = Calendar.getInstance();
        for (int i = 0; i < ids.length; i++) {
            // logln(i + " " + ids[i]);
            TimeZone ttz = TimeZone.getTimeZone(ids[i]);
            // offset = ttz.getRawOffset();
            cal.setTimeZone(ttz);
            cal.setTime(today);
            offset = cal.get(Calendar.ZONE_OFFSET) + cal.get(Calendar.DST_OFFSET);
            // logln(i + " " + ids[i] + " offset " + offset);
            char sign = '+';
            if (offset < 0) { sign = '-'; offset = -offset; }
            hours = offset/3600000;
            minutes = (offset%3600000)/60000;
            String dstOffset = "" + sign + (hours < 10 ? "0" : "") +
                hours + ':' + (minutes < 10 ? "0" : "") + minutes;
            /*
             * Instantiate a date so we can display the time zone name.
             */
            sdf.setTimeZone(ttz);
            /*
             * Format the output.
             */
            StringBuffer tzS = new StringBuffer();
            sdf.format(today,tzS, new FieldPosition(0));
            String fmtOffset = tzS.toString();
            String fmtDstOffset = null;
            if (fmtOffset.startsWith("GMT"))
            {
                if (fmtOffset.length() > 3) {
                    fmtDstOffset = fmtOffset.substring(3);
                } else {
                    fmtDstOffset = "+00:00";
                }
            }
            /*
             * Show our result.
             */
            boolean ok = fmtDstOffset == null || fmtDstOffset.equals(dstOffset);
            if (ok)
            {
                System.out.println(i + " " + ids[i] + " " + dstOffset +
                      " " + fmtOffset +
                      (fmtDstOffset != null ? " ok" : " ?"));
            }
            else
            {
                fail(i + " " + ids[i] + " " + dstOffset +
                      " " + fmtOffset + " *** FAIL ***");
            }
        }
    }

    // Test equals
    @Test
    public void TestEquals()
    {
        DateFormat fmtA = DateFormat.getDateTimeInstance(DateFormat.MEDIUM, DateFormat.FULL);

        DateFormat fmtB = DateFormat.getDateTimeInstance(DateFormat.MEDIUM, DateFormat.FULL);

        if (!fmtA.equals(fmtB)) {
            fail("FAIL");
        }
    }

    // Check out some specific parsing problem
    @SuppressWarnings("deprecation")
    @Test
    public void TestTwoDigitYearDSTParse()
    {
        SimpleDateFormat fullFmt =
            new SimpleDateFormat("EEE MMM dd HH:mm:ss.SSS zzz yyyy G");

        //DateFormat fmt = DateFormat.getDateTimeInstance(DateFormat.MEDIUM, DateFormat.FULL,
        //                                                Locale.ENGLISH);
        SimpleDateFormat fmt = new SimpleDateFormat("dd-MMM-yy h:mm:ss 'o''clock' a z",
                                                    Locale.ENGLISH);
        //Date date = new Date(2004-1900, Calendar.APRIL, 3, 2, 20, 47);
        //logln(fmt.format(date)); // This shows what the current locale format is
        //logln(((SimpleDateFormat)fmt).toPattern());
        TimeZone save = TimeZone.getDefault();
        TimeZone PST = TimeZone.getTimeZone("America/Los_Angeles");
        String s = "03-Apr-04 2:20:47 o'clock AM PST";
        int hour = 2;
        try {
            TimeZone.setDefault(PST);
            Date d = fmt.parse(s);
            System.out.println(s + " P> " + fullFmt.format(d));
            if (d.getHours() != hour) {
                fail("FAIL: Should parse to hour " + hour);
            }
        }
        catch (ParseException e) { fail("FAIL: " + e.getMessage()); }
        finally {
            TimeZone.setDefault(save);
        }
    }

    static String escape(String s)
    {
        StringBuilder buf = new StringBuilder();
        for (int i=0; i<s.length(); ++i)
        {
            char c = s.charAt(i);
            if (c <= (char)0x7F) {
                buf.append(c);
            } else {
                buf.append("\\u");
                buf.append(Integer.toHexString((c & 0xF000) >> 12));
                buf.append(Integer.toHexString((c & 0x0F00) >> 8));
                buf.append(Integer.toHexString((c & 0x00F0) >> 4));
                buf.append(Integer.toHexString(c & 0x000F));
            }
        }
        return buf.toString();
    }

    // Test field position return values
    static String fieldNames[] = {
        "ERA_FIELD", "YEAR_FIELD", "MONTH_FIELD",
        "WEEK_OF_YEAR_FIELD", "WEEK_OF_MONTH_FIELD", "DATE_FIELD",
        "DAY_OF_YEAR_FIELD", "DAY_OF_WEEK_FIELD", "DAY_OF_WEEK_IN_MONTH_FIELD",
        "AM_PM_FIELD", "HOUR0_FIELD", "HOUR1_FIELD",
        "HOUR_OF_DAY0_FIELD", "HOUR_OF_DAY1_FIELD",
        "MINUTE_FIELD", "SECOND_FIELD",
        "MILLISECOND_FIELD", "TIMEZONE_FIELD",
    };
    static int fieldIDs[] = {
        DateFormat.ERA_FIELD, DateFormat.YEAR_FIELD, DateFormat.MONTH_FIELD,
        DateFormat.WEEK_OF_YEAR_FIELD, DateFormat.WEEK_OF_MONTH_FIELD, DateFormat.DATE_FIELD,
        DateFormat.DAY_OF_YEAR_FIELD, DateFormat.DAY_OF_WEEK_FIELD, DateFormat.DAY_OF_WEEK_IN_MONTH_FIELD,
        DateFormat.AM_PM_FIELD, DateFormat.HOUR0_FIELD, DateFormat.HOUR1_FIELD,
        DateFormat.HOUR_OF_DAY0_FIELD, DateFormat.HOUR_OF_DAY1_FIELD,
        DateFormat.MINUTE_FIELD, DateFormat.SECOND_FIELD,
        DateFormat.MILLISECOND_FIELD, DateFormat.TIMEZONE_FIELD,
    };

    /**
     * Bug 4089987
     */
    @Test
    public void TestFieldPosition()
    {
        DateFormat[] dateFormats = {
            DateFormat.getDateTimeInstance(DateFormat.FULL,DateFormat.FULL,
                                           Locale.US),

            DateFormat.getDateTimeInstance(DateFormat.FULL,DateFormat.FULL,Locale.FRANCE),
            new SimpleDateFormat("G, y, M, d, k, H, m, s, S, E, D, F, w, W, a, h, K, z"),
            new SimpleDateFormat("G, yy, M, d, k, H, m, s, S, E, D, F, w, W, a, h, K, z"),
            new SimpleDateFormat( "GGGG, yyyy, MMMM, dddd, kkkk, HHHH, mmmm, ssss, " +
                                  "SSSS, EEEE, DDDD, " +
                                  "FFFF, wwww, WWWW, aaaa, hhhh, KKKK, zzzz")
        };
        String[] expected =
        {
            "", "1997", "August", "", "", "13", "", "Wednesday", "",
            "PM", "", "2", "", "", "34", "12", "", "Pacific Daylight Time",

            "", "1997", "ao\u00FBt", "", "", "13", "", "mercredi", "", "",
            "", "", "14", "", "34", "12", "", "heure d\u2019\u00e9t\u00e9 du Pacifique nord-am\u00e9ricain" /*"GMT-07:00"*/,

            "AD", "1997", "8", "33", "3", "13", "225", "Wed", "2", "PM",
            "2", "2", "14", "14", "34", "12", "513", "PDT",

            "AD", "97", "8", "33", "3", "13", "225", "Wed", "2", "PM",
            "2", "2", "14", "14", "34", "12", "513", "PDT",

            "AD", "1997", "August", "0033", "0003", "0013", "0225",
            "Wednesday", "0002", "PM", "0002", "0002", "0014", "0014",
            "0034", "0012", "0513", "Pacific Daylight Time",
        };
        Date someDate = new Date(871508052513L);
        TimeZone PST = TimeZone.getTimeZone("America/Los_Angeles");
        for (int j = 0, exp = 0; j < dateFormats.length; ++j) {
            DateFormat df = dateFormats[j];
            if (!(df instanceof SimpleDateFormat)) {
                continue;
            }
            df.setTimeZone(PST);
            System.out.println(" Pattern = " + ((SimpleDateFormat)df).toPattern());
            System.out.println("  Result = " + df.format(someDate));
            for (int i = 0; i < fieldIDs.length; ++i)
            {
                String field = getFieldText(df, fieldIDs[i], someDate);
                if (!field.equals(expected[exp])) {
                    fail("FAIL: field #" + i + " " + fieldNames[i] + " = \"" +
                            escape(field) + "\", expected \"" + escape(expected[exp]) + "\"");
                }
                ++exp;
            }
        }
    }
    // get the string value for the given field for the given date
    static String getFieldText(DateFormat df, int field, Date date)
    {
        StringBuffer buffer = new StringBuffer();
        FieldPosition pos = new FieldPosition(field);
        df.format(date, buffer, pos);
        return buffer.toString().substring(pos.getBeginIndex(),
                                           pos.getEndIndex());
    }

    // Test parsing of partial strings
    @SuppressWarnings("deprecation")
    @Test
    public void TestPartialParse994()
    {
        SimpleDateFormat f = new SimpleDateFormat();
        Calendar cal = new GregorianCalendar(2014 - 80, JANUARY, 1);
        f.set2DigitYearStart(cal.getTime());
        tryPat994(f, "yy/MM/dd HH:mm:ss", "97/01/17 10:11:42", new Date(97, 1-1, 17, 10, 11, 42));
        tryPat994(f, "yy/MM/dd HH:mm:ss", "97/01/17 10:", null);
        tryPat994(f, "yy/MM/dd HH:mm:ss", "97/01/17 10", null);
        tryPat994(f, "yy/MM/dd HH:mm:ss", "97/01/17 ", null);
        tryPat994(f, "yy/MM/dd HH:mm:ss", "97/01/17", null);
    }

    void tryPat994(SimpleDateFormat format, String pat, String str, Date expected)
    {
        System.out.println("Pattern \"" + pat + "\"   String \"" + str + "\"");
        try {
            format.applyPattern(pat);
            Date date = format.parse(str);
            String f = format.format(date);
            System.out.println(" parse(" + str + ") -> " + date.toString());
            System.out.println(" format -> " + f);
            if (expected == null ||
                !date.equals(expected)) {
                fail("FAIL: Expected " + expected);
            }
            if (!f.equals(str)) {
                fail("FAIL: Expected " + str);
            }
        }
        catch(ParseException e) {
            System.out.println("ParseException: " + e.getMessage());
            if (expected != null) {
                fail("FAIL: Expected " + expected);
            }
        }
        catch(Exception e) {
            fail("*** Exception:");
            e.printStackTrace();
        }
    }

    // Test pattern with runs things together
    @Test
    public void TestRunTogetherPattern985()
    {
        String format = "yyyyMMddHHmmssSSSzzzz";
        String now, then;

        SimpleDateFormat formatter = new SimpleDateFormat(format);

        Date date1 = new Date();
        now = formatter.format(date1);

        System.out.println(now);

        ParsePosition pos = new ParsePosition(0);

        Date date2 = formatter.parse(now, pos);
        if (date2 == null) {
            then = "Parse stopped at " + pos.getIndex();
        } else {
            then = formatter.format(date2);
        }

        System.out.println(then);

        if (!date2.equals(date1)) {
            fail("FAIL");
        }
    }

    // Test patterns which run numbers together
    @SuppressWarnings("deprecation")
    @Test
    public void TestRunTogetherPattern917()
    {
        SimpleDateFormat fmt;
        String myDate;

        fmt = new SimpleDateFormat( "yyyy/MM/dd" );
        myDate = "1997/02/03";
        _testIt917( fmt, myDate, new Date(97, 2-1, 3) );

        fmt = new SimpleDateFormat( "yyyyMMdd" );
        myDate = "19970304";
        _testIt917( fmt, myDate, new Date(97, 3-1, 4) );

    }
    void _testIt917( SimpleDateFormat fmt, String str, Date expected )
    {
        System.out.println( "pattern=" + fmt.toPattern() + "   string=" + str );

        Object o;
        try {
            o = fmt.parseObject( str );
        } catch( ParseException e ) {
            e.printStackTrace();
            return;
        }
        System.out.println( "Parsed object: " + o );
        if (!o.equals(expected)) {
            fail("FAIL: Expected " + expected);
        }

        String formatted = fmt.format( o );
        System.out.println( "Formatted string: " + formatted );
        if (!formatted.equals(str)) {
            fail("FAIL: Expected " + str);
        }
    }

    // Test Czech month formatting -- this can cause a problem because the June and
    // July month names share a common prefix.
    @SuppressWarnings("deprecation")
    @Test
    public void TestCzechMonths459()
    {
        // Use Czech, which has month names with shared prefixes for June and July
        DateFormat fmt = DateFormat.getDateInstance(DateFormat.FULL, Locale.of("cs"));
        //((SimpleDateFormat)fmt).applyPattern("MMMM d yyyy");
        System.out.println("Pattern " + ((SimpleDateFormat)fmt).toPattern());

        Date june = new Date(97, Calendar.JUNE, 15);
        Date july = new Date(97, Calendar.JULY, 15);

        String juneStr = fmt.format(june);
        String julyStr = fmt.format(july);

        try {
            System.out.println("format(June 15 1997) = " + juneStr);
            Date d = fmt.parse(juneStr);
            String s = fmt.format(d);
            int month = d.getMonth();
            System.out.println("  -> parse -> " + s + " (month = " + month + ")");
            if (month != JUNE) {
                fail("FAIL: Month should be June");
            }

            System.out.println("format(July 15 1997) = " + julyStr);
            d = fmt.parse(julyStr);
            s = fmt.format(d);
            month = d.getMonth();
            System.out.println("  -> parse -> " + s + " (month = " + month + ")");
            if (month != JULY) {
                fail("FAIL: Month should be July");
            }
        }
        catch (ParseException e) {
            fail("Exception: " + e);
        }
    }

    // Test big D (day of year) versus little d (day of month)
    @SuppressWarnings("deprecation")
    @Test
    public void TestLetterDPattern212()
    {
        String dateString = "1995-040.05:01:29";
        String bigD = "yyyy-DDD.hh:mm:ss";
        String littleD = "yyyy-ddd.hh:mm:ss";
        Date expLittleD = new Date(95, 0, 1, 5, 1, 29);
        Date expBigD =  new Date(expLittleD.getTime() + 39*24*3600000L); // 39 days
        expLittleD = expBigD; // Expect the same, with default lenient parsing
        System.out.println( "dateString= " + dateString );
        SimpleDateFormat formatter = new SimpleDateFormat(bigD);
        ParsePosition pos = new ParsePosition(0);
        Date myDate = formatter.parse( dateString, pos );
        System.out.println("Using " + bigD + " -> " + myDate);
        if (myDate.getTime() != expBigD.getTime()) {
            fail("FAIL: Expected " + expBigD + " got " + myDate);
        }

        formatter = new SimpleDateFormat(littleD);
        pos = new ParsePosition(0);
        myDate = formatter.parse( dateString, pos );
        System.out.println("Using " + littleD + " -> " + myDate);
        if (myDate.getTime() != expLittleD.getTime()) {
            fail("FAIL: Expected " + expLittleD + " got " + myDate);
        }
    }

    // Test the 'G' day of year pattern
    @SuppressWarnings("deprecation")
    @Test
    public void TestDayOfYearPattern195()
    {
        Date today = new Date();
        Date expected = new Date(today.getYear(), today.getMonth(), today.getDate());

        System.out.println("Test Date: " + today);

        SimpleDateFormat sdf =
            (SimpleDateFormat)SimpleDateFormat.getDateInstance();

        tryPattern(sdf, today, null, expected);
        tryPattern(sdf, today, "G yyyy DDD", expected);
    }

    void tryPattern(SimpleDateFormat sdf, Date d, String pattern, Date expected)
    {
        if (pattern != null) {
            sdf.applyPattern(pattern);
        }
        System.out.println("pattern: " + sdf.toPattern());

        String formatResult = sdf.format(d);
        System.out.println(" format -> " + formatResult);
        try {
            Date d2 = sdf.parse(formatResult);
            System.out.println(" parse(" + formatResult +  ") -> " + d2);
            if (d2.getTime() != expected.getTime()) {
                fail("FAIL: Expected " + expected);
            }
            String format2 = sdf.format(d2);
            System.out.println(" format -> " + format2);
            if (!formatResult.equals(format2)) {
                fail("FAIL: Round trip drift");
            }
        }
        catch(Exception e) {
            fail("Error: " + e.getMessage());
        }
    }

    // Test a pattern with single quotes
    @SuppressWarnings("deprecation")
    @Test
    public void TestQuotePattern161()
    {
        // This pattern used to end in " zzz" but that makes this test zone-dependent
        SimpleDateFormat formatter = new SimpleDateFormat("MM/dd/yyyy 'at' hh:mm:ss a zzz");
        Date currentTime_1 = new Date(97, Calendar.AUGUST, 13, 10, 42, 28);
        String dateString = formatter.format(currentTime_1);
        String exp = "08/13/1997 at 10:42:28 AM ";
        System.out.println("format(" + currentTime_1 + ") = " + dateString);
        if (!dateString.regionMatches(0, exp, 0, exp.length())) {
            fail("FAIL: Expected " + exp);
        }
    }

    // Test the parsing of bad input strings
    /** Demonstrates a number of bugs in DateFormat.parse(String) where
     *  either StringIndexOutOfBoundsException is thrown or null is
     *  returned instead of ParseException. To reproduce, run this program
     *  and notice all the "SHOULD NOT HAPPEN" errors.  Note also that the
     *  1 line that should be correct is off by 100 years.  (In this day
     *  and age, no one would assume that 1/1/00 is Jan 1 1900.)
     **/
    @Test
    public void TestBadInput135()
    {
        int        looks[] = { DateFormat.SHORT, DateFormat.MEDIUM,
                               DateFormat.LONG,  DateFormat.FULL };
        String     strings[] = { "Mar 15", "Mar 15 1997", "asdf",
                                 "3/1/97 1:23:", "3/1/00 1:23:45 AM" };
        DateFormat full = DateFormat.getDateTimeInstance(DateFormat.LONG,
                                                         DateFormat.LONG);
        String expected = "March 1, 2000 1:23:45 AM ";
        for ( int i = 0;  i < strings.length;  ++i ){
            String text = strings[i];
            for ( int j = 0;  j < looks.length;  ++j ){
                int dateLook = looks[j];
                for ( int k = 0;  k < looks.length;  ++k ){
                    int timeLook = looks[k];
                    DateFormat df = DateFormat.getDateTimeInstance(dateLook, timeLook);
                    String prefix = text + ", " + dateLook + "/" + timeLook + ": ";
                    try {
                        Date when = df.parse(text);
                        if ( when == null ){
                            fail(prefix +
                                  "SHOULD NOT HAPPEN: parse returned null.");
                            continue;
                        }
                        String format = full.format(when);
                        System.out.println(prefix + "OK: " + format);
                        // Only match the start -- not the zone, which could vary
                        if (!format.regionMatches(0, expected, 0, expected.length())) {
                            fail("FAIL: Expected " + expected);
                        }
                    }
                    catch ( ParseException e ){
                        //errln(prefix + e); // This is expected.
                    }
                    catch ( StringIndexOutOfBoundsException e ){
                        fail(prefix + "SHOULD NOT HAPPEN: " + e);
                    }
                }
            }
        }
    }

    final private static String parseFormats[] =
    {
        "MMMM d, yyyy",  // january 1, 1970 or jan 1, 1970
        "MMMM d yyyy",   // january 1 1970 or jan 1 1970
        "M/d/yy",        // 1/1/70
        "d MMMM, yyyy",  // 1 january, 1970 or 1 jan, 1970
        "d MMMM yyyy",   // 1 january 1970 or 1 jan 1970
        "d MMMM",        // 1 january or 1 jan
        "MMMM d",        // january 1 or jan 1
        "yyyy",          // 1970
        "h:mm a MMMM d, yyyy" // Date and Time
    };
    final private static String inputStrings[] =
    {
        "bogus string",         null, null, null, null, null, null, null, null, null,
        "April 1, 1997",        "April 1, 1997", null, null, null, null, null, "April 1", null, null,
        "Jan 1, 1970",          "January 1, 1970", null, null, null, null, null, "January 1", null, null,
        "Jan 1 2037",           null, "January 1 2037", null, null, null, null, "January 1", null, null,
        "1/1/70",               null, null, "1/1/70", null, null, null, null, "0001", null,
        "5 May 1997",           null, null, null, null, "5 May 1997", "5 May", null, "0005", null,
        "16 May",               null, null, null, null, null, "16 May", null, "0016", null,
        "April 30",             null, null, null, null, null, null, "April 30", null, null,
        "1998",                 null, null, null, null, null, null, null, "1998", null,
        "1",                    null, null, null, null, null, null, null, "0001", null, // Bug620
        "3:00 pm Jan 1, 1997",  null, null, null, null, null, null, null, "0003", "3:00 PM January 1, 1997",
    };
    // More testing of the parsing of bad input
    @SuppressWarnings("UnusedAssignment")
    @Test
    public void TestBadInput135a()
    {
        SimpleDateFormat dateParse = new SimpleDateFormat();
        String s;
        Date date;
        int PFLENGTH = parseFormats.length;

        dateParse.applyPattern("d MMMM, yyyy");
        dateParse.setTimeZone(TimeZone.getDefault());
        s = "not parseable";
        System.out.println("Trying to parse \"" + s + "\" with " + dateParse.toPattern());
        try {
            date = dateParse.parse(s);
            fail("FAIL: Expected exception during parse");
        } catch (Exception ex) {
            System.out.println("Exception during parse: " + ex); // This is expected
        }

        for (int i=0; i<inputStrings.length; i += (PFLENGTH+1))
        {
            ParsePosition parsePosition = new ParsePosition(0);
            s = inputStrings[i];

            for (int index=0; index<PFLENGTH; ++index)
            {
                String expected = inputStrings[i + 1 + index];
                dateParse.applyPattern(parseFormats[index]);
                dateParse.setTimeZone(TimeZone.getDefault());
                // logln("Trying to parse \"" + s + "\" with " + dateParse.toPattern());
                try {
                    parsePosition.setIndex(0);
                    date = dateParse.parse(s, parsePosition);
                    if (parsePosition.getIndex() != 0) {
                        if (date == null) {
                            fail("ERROR: null result with pos " +
                                    parsePosition.getIndex() + " " +
                                    s.substring(0, parsePosition.getIndex()) + "|" +
                                    s.substring(parsePosition.getIndex()));
                        } else {
                            String result = dateParse.format(date);
                            System.out.println("Parsed \"" + s + "\" using \"" + dateParse.toPattern() +
                                  "\" to: " + result);
                            if (expected == null) {
                                fail("FAIL: Expected parse failure");
                            } else if (!expected.equals(result)) {
                                fail("FAIL: Expected " + expected);
                            }
                        }
                    } else {
                        // logln("Not parsed.");
                        if (expected != null) {
                            fail("FAIL: Expected " + expected);
                        }
                    }
                } catch (Exception ex) {
                    fail("An exception was thrown during parse: " + ex);
                }
            }
        }
    }

    // Test the handling of 2-digit dates
    @Test
    public void TestTwoDigitYear() {
        SimpleDateFormat fmt = new SimpleDateFormat("M/d/yy");

        // find out the expected 2-digit year values for "6/5/17" and "6/4/34"
        long start = fmt.get2DigitYearStart().getTime();
        Calendar cal = new Calendar.Builder().setInstant(start).build();
        int startYear = cal.get(YEAR);
        cal.add(YEAR, 100);
        long end = cal.getTimeInMillis();
        int endYear = cal.get(YEAR);
        int xx17 = 0, xx34 = 0;
        for (int year = startYear; year <= endYear; year++) {
            int yy = year % 100;
            if (yy == 17 && xx17 == 0) {
                xx17 = yearValue(start, end, year, JUNE, 5);
            } else if (yy == 34 && xx34 == 0) {
                xx34 = yearValue(start, end, year, JUNE, 4);
            }
            if (xx17 != 0 && xx34 != 0) {
                break;
            }
        }
        if (xx17 == 0 || xx34 == 0) {
            fail("Failed: producing expected values: 2DigitYearStart: " + new Date(start)
                  + ", xx17 = " + xx17 + ", xx34 = " + xx34);
        }
        System.out.println("2DigitYearStart: " + new Date(start) + ", xx17 = " + xx17 + ", xx34 = " + xx34);

        parse2DigitYear(fmt, "6/5/17", new GregorianCalendar(xx17, JUNE, 5).getTime());
        parse2DigitYear(fmt, "6/4/34", new GregorianCalendar(xx34, JUNE, 4).getTime());
    }

    private int yearValue(long start, long end, int year, int month, int dayOfMonth) {
        Calendar cal = new GregorianCalendar(year, month, dayOfMonth);
        long time = cal.getTimeInMillis();
        return (start <= time && time < end) ? year : 0;
    }

    private void parse2DigitYear(SimpleDateFormat fmt, String str, Date expected) {
        try {
            Date d = fmt.parse(str);
            System.out.println("Parsing \"" + str + "\" with " +
                  fmt.toPattern() +
                  "  => " + d.toString());
            if (d.getTime() != expected.getTime()) {
                fail("FAIL: Expected " + expected);
            }
        } catch (ParseException e) {
            fail("FAIL: Got exception");
        }
    }

    // Test behavior of DateFormat with applied time zone
    @Test
    public void TestDateFormatZone061()
    {
        Date date;
        DateFormat formatter;

        // 25-Mar-97 00:00:00 GMT
        date = new Date( 859248000000L );
        System.out.println( "Date 1997/3/25 00:00 GMT: " + date );
        formatter = new SimpleDateFormat("dd-MMM-yyyyy HH:mm", Locale.UK);
        formatter.setTimeZone( TimeZone.getTimeZone( "GMT" ) );

        String temp = formatter.format( date );
        System.out.println( "Formatted in GMT to: " + temp );

        /* Parse date string */
        try {
            Date tempDate = formatter.parse( temp );
            System.out.println( "Parsed to: " + tempDate );
            if (tempDate.getTime() != date.getTime()) {
                fail("FAIL: Expected " + date);
            }
        }
        catch( Throwable t ) {
            fail( "Date Formatter throws: " +
                   t.toString() );
        }
    }

    // Make sure DateFormat uses the correct zone.
    @Test
    public void TestDateFormatZone146()
    {
        TimeZone saveDefault = TimeZone.getDefault();

        try {
            TimeZone thedefault = TimeZone.getTimeZone("GMT");
            TimeZone.setDefault(thedefault);
            // java.util.Locale.setDefault(new java.util.Locale("ar", "", ""));

            // check to be sure... its GMT all right
            TimeZone testdefault = TimeZone.getDefault();
            String testtimezone = testdefault.getID();
            if (testtimezone.equals("GMT")) {
                System.out.println("Test timezone = " + testtimezone);
            } else {
                fail("Test timezone should be GMT, not " + testtimezone);
            }

            // now try to use the default GMT time zone
            GregorianCalendar greenwichcalendar =
                new GregorianCalendar(1997, 3, 4, 23, 0);
            //*****************************greenwichcalendar.setTimeZone(TimeZone.getDefault());
            //greenwichcalendar.set(1997, 3, 4, 23, 0);
            // try anything to set hour to 23:00 !!!
            greenwichcalendar.set(Calendar.HOUR_OF_DAY, 23);
            // get time
            Date greenwichdate = greenwichcalendar.getTime();
            // format every way
            String[] DATA = {
                "simple format:  ", "04/04/97 23:00 GMT",
                    "MM/dd/yy HH:mm z",
                "full format:    ", "Friday, April 4, 1997 11:00:00 o'clock PM GMT",
                    "EEEE, MMMM d, yyyy h:mm:ss 'o''clock' a z",
                "long format:    ", "April 4, 1997 11:00:00 PM GMT",
                    "MMMM d, yyyy h:mm:ss a z",
                "default format: ", "04-Apr-97 11:00:00 PM",
                    "dd-MMM-yy h:mm:ss a",
                "short format:   ", "4/4/97 11:00 PM",
                    "M/d/yy h:mm a",
            };

            for (int i=0; i<DATA.length; i+=3) {
                DateFormat fmt = new SimpleDateFormat(DATA[i+2], Locale.ENGLISH);
                fmt.setCalendar(greenwichcalendar);
                String result = fmt.format(greenwichdate);
                System.out.println(DATA[i] + result);
                if (!result.equals(DATA[i+1])) {
                    fail("FAIL: Expected " + DATA[i+1]
                            + ", got " + result);
                }
            }
        }
        finally {
            TimeZone.setDefault(saveDefault);
        }
    }

/* HS : Commented out for now, need to be changed not to use hardcoded results.
    @Test
    public void TestLocaleDateFormat() // Bug 495
    {
        Date testDate = new Date (97, Calendar.SEPTEMBER, 15);
        DateFormat dfFrench = DateFormat.getDateTimeInstance(DateFormat.FULL,
                                                             DateFormat.FULL, Locale.FRENCH);
        DateFormat dfUS = DateFormat.getDateTimeInstance(DateFormat.FULL,
                                                         DateFormat.FULL, Locale.US);
        String expectedFRENCH = "lundi 15 septembre 1997 00 h 00 GMT-07:00";
        String expectedUS = "Monday, September 15, 1997 12:00:00 o'clock AM PDT";
        System.out.println("Date set to : " + testDate);
        String out = dfFrench.format(testDate);
        System.out.println("Date Formated with French Locale " + out);
        if (!out.equals(expectedFRENCH)) fail("FAIL: Expected " + expectedFRENCH);
        out = dfUS.format(testDate);
        System.out.println("Date Formated with US Locale " + out);
        if (!out.equals(expectedUS)) fail("FAIL: Expected " + expectedUS);
    }
*/
    /**
     * Bug 4056591
     */
/*
test commented out pending API-change approval
    @Test
    public void Test2YearStartDate() throws ParseException
    {
        // create a SimpleDateFormat to test with; dump out if it's not a SimpleDateFormat
        DateFormat test = DateFormat.getDateInstance(DateFormat.SHORT, Locale.US);

        if (!(test instanceof SimpleDateFormat)) {
            fail("DateFormat.getInstance() didn't return an instance of SimpleDateFormat!");
            return;
        }

        SimpleDateFormat sdf = (SimpleDateFormat)test;
        String testString1 = "3/10/67";
        String testString2 = "3/16/43";
        String testString3 = "7/21/43";

        // set 2-digit start date to 1/1/1900
        Calendar cal = Calendar.getInstance(Locale.US);
        cal.set(1900, 0, 1);
        sdf.set2DigitStartDate(cal.getTime());

        // check to make sure get2DigitStartDate() returns the value we passed to
        // set2DigitStartDate()
        Date date = sdf.get2DigitStartDate();
        cal.setTime(date);
        if (cal.get(Calendar.YEAR) != 1900 || cal.get(Calendar.MONTH) != 0 ||
                        cal.get(Calendar.DATE) != 1)
            fail("SimpleDateFormat.get2DigitStartDate() returned " + (cal.get(Calendar.MONTH)
                        + 1) + "/" + cal.get(Calendar.DATE) + "/" + cal.get(Calendar.YEAR) +
                        " instead of 1/1/1900.");

        // try parsing "3/10/67" and "3/16/43" with the 2-digit start date set to 1/1/1900
        date = sdf.parse(testString1);
        cal.setTime(date);
        if (cal.get(Calendar.YEAR) != 1967)
            fail("Parsing \"3/10/67\" with 2-digit start date set to 1/1/1900 yielded a year of "
                            + cal.get(Calendar.YEAR) + " instead of 1967.");
        if (cal.get(Calendar.MONTH) != 2 || cal.get(Calendar.DATE) != 10)
            fail("Parsing \"3/10/67\" with 2-digit start date set to 1/1/1900 failed: got " +
                            (cal.get(Calendar.MONTH) + 1) + "/" + cal.get(Calendar.DATE) +
                            " instead of 3/10.");
        date = sdf.parse(testString2);
        cal.setTime(date);
        if (cal.get(Calendar.YEAR) != 1943)
            fail("Parsing \"3/16/43\" with 2-digit start date set to 1/1/1900 yielded a year of "
                            + cal.get(Calendar.YEAR) + " instead of 1943.");
        if (cal.get(Calendar.MONTH) != 2 || cal.get(Calendar.DATE) != 16)
            fail("Parsing \"3/16/43\" with 2-digit start date set to 1/1/1900 failed: got " +
                            (cal.get(Calendar.MONTH) + 1) + "/" + cal.get(Calendar.DATE) +
                            " instead of 3/16.");

        // try parsing "3/10/67" and "3/16/43" with the 2-digit start date set to 1/1/2000
        cal.set(2000, 0, 1);
        sdf.set2DigitStartDate(cal.getTime());
        date = sdf.parse(testString1);
        cal.setTime(date);
        if (cal.get(Calendar.YEAR) != 2067)
            fail("Parsing \"3/10/67\" with 2-digit start date set to 1/1/2000 yielded a year of "
                            + cal.get(Calendar.YEAR) + " instead of 2067.");
        if (cal.get(Calendar.MONTH) != 2 || cal.get(Calendar.DATE) != 10)
            fail("Parsing \"3/10/67\" with 2-digit start date set to 1/1/2000 failed: got " +
                            (cal.get(Calendar.MONTH) + 1) + "/" + cal.get(Calendar.DATE) +
                            " instead of 3/10.");
        date = sdf.parse(testString2);
        cal.setTime(date);
        if (cal.get(Calendar.YEAR) != 2043)
            fail("Parsing \"3/16/43\" with 2-digit start date set to 1/1/2000 yielded a year of "
                            + cal.get(Calendar.YEAR) + " instead of 1943.");
        if (cal.get(Calendar.MONTH) != 2 || cal.get(Calendar.DATE) != 16)
            fail("Parsing \"3/16/43\" with 2-digit start date set to 1/1/2000 failed: got " +
                            (cal.get(Calendar.MONTH) + 1) + "/" + cal.get(Calendar.DATE) +
                            " instead of 3/16.");

        // try parsing "3/10/67" and "3/16/43" with the 2-digit start date set to 1/1/1950
        cal.set(1950, 0, 1);
        sdf.set2DigitStartDate(cal.getTime());
        date = sdf.parse(testString1);
        cal.setTime(date);
        if (cal.get(Calendar.YEAR) != 1967)
            fail("Parsing \"3/10/67\" with 2-digit start date set to 1/1/1950 yielded a year of "
                            + cal.get(Calendar.YEAR) + " instead of 1967.");
        if (cal.get(Calendar.MONTH) != 2 || cal.get(Calendar.DATE) != 10)
            fail("Parsing \"3/10/67\" with 2-digit start date set to 1/1/1950 failed: got " +
                            (cal.get(Calendar.MONTH) + 1) + "/" + cal.get(Calendar.DATE) +
                            " instead of 3/10.");
        date = sdf.parse(testString2);
        cal.setTime(date);
        if (cal.get(Calendar.YEAR) != 2043)
            fail("Parsing \"3/16/43\" with 2-digit start date set to 1/1/1950 yielded a year of "
                            + cal.get(Calendar.YEAR) + " instead of 1943.");
        if (cal.get(Calendar.MONTH) != 2 || cal.get(Calendar.DATE) != 16)
            fail("Parsing \"3/16/43\" with 2-digit start date set to 1/1/1950 failed: got " +
                            (cal.get(Calendar.MONTH) + 1) + "/" + cal.get(Calendar.DATE) +
                            " instead of 3/16.");

        // try parsing "3/16/43" and "7/21/43" with the 2-digit start date set to 6/1/1943
        cal.set(1943, 5, 1);
        sdf.set2DigitStartDate(cal.getTime());
        date = sdf.parse(testString2);
        cal.setTime(date);
        if (cal.get(Calendar.YEAR) != 2043)
            fail("Parsing \"3/16/43\" with 2-digit start date set to 6/1/1943 yielded a year of "
                            + cal.get(Calendar.YEAR) + " instead of 2043.");
        if (cal.get(Calendar.MONTH) != 2 || cal.get(Calendar.DATE) != 16)
            fail("Parsing \"3/16/43\" with 2-digit start date set to 6/1/1943 failed: got " +
                            (cal.get(Calendar.MONTH) + 1) + "/" + cal.get(Calendar.DATE) +
                            " instead of 3/16.");
        date = sdf.parse(testString3);
        cal.setTime(date);
        if (cal.get(Calendar.YEAR) != 1943)
            fail("Parsing \"7/21/43\" with 2-digit start date set to 6/1/1943 yielded a year of "
                            + cal.get(Calendar.YEAR) + " instead of 1943.");
        if (cal.get(Calendar.MONTH) != 6 || cal.get(Calendar.DATE) != 21)
            fail("Parsing \"7/21/43\" with 2-digit start date set to 6/1/1943 failed: got " +
                            (cal.get(Calendar.MONTH) + 1) + "/" + cal.get(Calendar.DATE) +
                            " instead of 7/21.");

        // and finally, check one more time to make sure get2DigitStartDate() returns the last
        // value we passed to set2DigitStartDate()
        date = sdf.get2DigitStartDate();
        cal.setTime(date);
        if (cal.get(Calendar.YEAR) != 1943 || cal.get(Calendar.MONTH) != 5 ||
                        cal.get(Calendar.DATE) != 1)
            fail("SimpleDateFormat.get2DigitStartDate() returned " + (cal.get(Calendar.MONTH)
                        + 1) + "/" + cal.get(Calendar.DATE) + "/" + cal.get(Calendar.YEAR) +
                        " instead of 6/1/1943.");
    }
*/

    /**
     * ParsePosition.errorIndex tests.
     */
    @SuppressWarnings("deprecation")
    @Test
    public void Test4052223()
    {
        String str = "7/SOS/2001";
        Date exp = new Date(101, Calendar.SEPTEMBER, 7);
        String pat = "d/MMM/yy";
        SimpleDateFormat sdf = new SimpleDateFormat(pat);
        ParsePosition pos = new ParsePosition(0);
        Date d = sdf.parse(str, pos);
        System.out.println(str + " parses with " + pat + " to " + d);
        if (d == null && pos.getErrorIndex() == 2) {
            System.out.println("Expected null returned, failed at : " + pos.getErrorIndex());
        } else {
            fail("Failed, parse " + str + " got : " + d + ", index=" + pos.getErrorIndex());
        }
    }

    /**
     * Bug4469904 -- th_TH date format doesn't use Thai B.E.
     */
// CLDR full date do not include era
//   @Test
//   public void TestBuddhistEraBugId4469904() {
//       String era = "\u0e1e.\u0e28.";
//       Locale loc = Locale.of("th", "TH");
//       Calendar cal = Calendar.getInstance(Locale.US);
//       cal.set(2001, 7, 23);
//       Date date = cal.getTime();
//       DateFormat df = DateFormat.getDateInstance(DateFormat.FULL, loc);
//       String output = df.format(date);
//       int index = output.indexOf(era);
//       if (index == -1) {
//           fail("Test4469904: Failed. Buddhist Era abbrev not present.");
//       }
//    }

    /**
     * 4326988: API: SimpleDateFormat throws NullPointerException when parsing with null pattern
     */
    @SuppressWarnings("UnusedAssignment")
    @Test
    public void Test4326988() {
        String[] wrongPatterns = {
            "hh o''clock",
            "hh 'o''clock",     // unterminated quote
            "''''''''''''oclock",
            "efgxyz",
        };
        String[] goodPatterns = {
            "hh 'o''clock'",
            "'''''''''''''o'",
            "'efgxyz'",
            ":;,.-",
        };

        // Check NullPointerException
        try {
            SimpleDateFormat fmt = new SimpleDateFormat(null);
            fail("SimpleDateFormat() doesn't throw NPE with null pattern");
        } catch (NullPointerException e) {
            // Okay
        }
        try {
            Locale loc = null;
            SimpleDateFormat fmt = new SimpleDateFormat("yyyy/MM/dd", loc);
            fail("SimpleDateFormat() doesn't throw NPE with null locale");
        } catch (NullPointerException e) {
            // Okay
        }
        try {
            DateFormatSymbols symbols = null;
            SimpleDateFormat fmt = new SimpleDateFormat("yyyy/MM/dd", symbols);
            fail("SimpleDateFormat() doesn't throw NPE with null DateFormatSymbols");
        } catch (NullPointerException e) {
            // Okay
        }
        try {
            SimpleDateFormat fmt = new SimpleDateFormat();
            fmt.applyPattern(null);
            fail("applyPattern() doesn't throw NPE with null pattern");
        } catch (NullPointerException e) {
            // Okay
        }

        // Check IllegalParameterException
        for (int i = 0; i < wrongPatterns.length; i++) {
            try {
                SimpleDateFormat fmt = new SimpleDateFormat(wrongPatterns[i]);
                fail("SimpleDateFormat(\"" + wrongPatterns[i] + "\")" +
                      " doesn't throw an IllegalArgumentException");
            } catch (IllegalArgumentException e) {
                // Okay
            }
            try {
                SimpleDateFormat fmt = new SimpleDateFormat(wrongPatterns[i],
                                                            DateFormatSymbols.getInstance());
                fail("SimpleDateFormat(\"" + wrongPatterns[i] + "\", DateFormatSymbols) doesn't " +
                      "throw an IllegalArgumentException");
            } catch (IllegalArgumentException e) {
                // Okay
            }
            try {
                SimpleDateFormat fmt = new SimpleDateFormat(wrongPatterns[i],
                                                            Locale.US);
                fail("SimpleDateFormat(\"" + wrongPatterns[i] +
                      "\", Locale) doesn't throw an IllegalArgumentException");
            } catch (IllegalArgumentException e) {
                // Okay
            }
            try {
                SimpleDateFormat fmt = new SimpleDateFormat();
                fmt.applyPattern(wrongPatterns[i]);
                fail("SimpleDateFormat.applyPattern(\"" + wrongPatterns[i] +
                      "\") doesn't throw an IllegalArgumentException");
            } catch (IllegalArgumentException e) {
                // Okay
            }
        }

        for (int i = 0; i < goodPatterns.length; i++) {
            SimpleDateFormat fmt;
            fmt = new SimpleDateFormat(goodPatterns[i]);
            fmt = new SimpleDateFormat(goodPatterns[i],
                                       DateFormatSymbols.getInstance());
            fmt = new SimpleDateFormat(goodPatterns[i],
                                       Locale.US);
            fmt = new SimpleDateFormat();
            fmt.applyPattern(goodPatterns[i]);
        }
    }

    /**
     * 4486735: RFE: SimpleDateFormat performance improvement
     *
     * Another round trip test
     */
    @SuppressWarnings("deprecation")
    @Test
    public void Test4486735() throws Exception {
        TimeZone initialTimeZone = TimeZone.getDefault();
        TimeZone.setDefault(TimeZone.getTimeZone("GMT"));
        Locale[] locales = Locale.getAvailableLocales();
        String[] zones = { "GMT", "America/Los_Angeles", "Europe/London", "Asia/Tokyo" };

        // Round to minutes. Some FULL formats don't have seconds.
        long time = System.currentTimeMillis()/60000 * 60000;
        Date date = new Date(time);
        System.out.println("the test date: " + date);

        try {
            for (int z = 0; z < zones.length; z++) {
                TimeZone.setDefault(TimeZone.getTimeZone(zones[z]));
                for (int i = 0; i < locales.length; i++) {
                    Locale loc = locales[i];
                    DateFormat df = DateFormat.getDateTimeInstance(DateFormat.FULL,
                                                                   DateFormat.FULL,
                                                                   loc);
                    String s = df.format(date);
                    System.out.println(s);
                    Date parsedDate = df.parse(s);
                    long parsedTime = parsedDate.getTime();
                    if (time != parsedTime) {
                        // See if the time is in daylight-standard time transition. (JDK-8140571)
                        // Date-time formats in some locales don't have time zone information.
                        TimeZone tz = TimeZone.getDefault();
                        if (tz.inDaylightTime(date) && !tz.inDaylightTime(parsedDate)) {
                            if (time == parsedTime - tz.getDSTSavings()) {
                                // OK (in "fall-back")
                                continue;
                            }
                        }
                        fail("round trip conversion failed: timezone="+zones[z]+
                              ", locale=" + loc +
                              ", expected=" + time + ", got=" + parsedTime);
                    }
                }
            }

            // Long format test
            String pat =
               "'xxxxxxxxxxxxxxxxxxxxxxxxxxxxxxxxxxxxxxxxxxxxxxxxxx" +  // 100
                "xxxxxxxxxxxxxxxxxxxxxxxxxxxxxxxxxxxxxxxxxxxxxxxxxx" +
                "xxxxxxxxxxxxxxxxxxxxxxxxxxxxxxxxxxxxxxxxxxxxxxxxxx" +  // 200
                "xxxxxxxxxxxxxxxxxxxxxxxxxxxxxxxxxxxxxxxxxxxxxxxxxx" +
                "xxxxxxxxxxxxxxxxxxxxxxxxxxxxxxxxxxxxxxxxxxxxxxxxxx" +  // 300
                "xxxxxxxxxxxxxxxxxxxxxxxxxxxxxxxxxxxxxxxxxxxxxxxxxx" +
                "xxxxxxxxxxxxxxxxxxxxxxxxxxxxxxxxxxxxxxxxxxxxxxxxxx" +  // 400
                "xxxxxxxxxxxxxxxxxxxxxxxxxxxxxxxxxxxxxxxxxxxxxxxxxx" +
                "xxxxxxxxxxxxxxxxxxxxxxxxxxxxxxxxxxxxxxxxxxxxxxxxxx" +  // 500
                "xxxxxxxxxxxxxxxxxxxxxxxxxxxxxxxxxxxxxxxxxxxxxxxxxx'" +
                "\u6642\u9593:\u6642\u9593:\u6642\u9593:\u6642\u9593:\u6642\u9593:" +
                "\u6642\u9593:\u6642\u9593:\u6642\u9593:\u6642\u9593:\u6642\u9593:" +
                "\u6642\u9593:\u6642\u9593:\u6642\u9593:\u6642\u9593:\u6642\u9593:" +
                "\u6642\u9593:\u6642\u9593:\u6642\u9593:\u6642\u9593:\u6642\u9593':'" +
                "\u6642\u9593:\u6642\u9593:\u6642\u9593:\u6642\u9593:\u6642\u9593:" +
                "yyyyyyyyyyyyyyyyyyyyyyyyyyyyyyyyyyyyyyyyyyyyyyyyyy" +  // 100
                "yyyyyyyyyyyyyyyyyyyyyyyyyyyyyyyyyyyyyyyyyyyyyyyyyy" +
                "yyyyyyyyyyyyyyyyyyyyyyyyyyyyyyyyyyyyyyyyyyyyyyyyyy" +  // 200
                "yyyyyyyyyyyyyyyyyyyyyyyyyyyyyyyyyyyyyyyyyyyyyyyyyy" +
                "yyyyyyyyyyyyyyyyyyyyyyyyyyyyyyyyyyyyyyyyyyyyyyyyyy" +  // 300
                "yyyyyyyyyyyyyyyyyyyyyyyyyyyyyyyyyyyyyyyyyyyyyyyyyy\u5e74";

            // Note that >4 y's produces just "2001" until 1.3.1. This
            // was fixed in 1.4.
            String expected =
                "xxxxxxxxxxxxxxxxxxxxxxxxxxxxxxxxxxxxxxxxxxxxxxxxxx" +
                "xxxxxxxxxxxxxxxxxxxxxxxxxxxxxxxxxxxxxxxxxxxxxxxxxx" +
                "xxxxxxxxxxxxxxxxxxxxxxxxxxxxxxxxxxxxxxxxxxxxxxxxxx" +
                "xxxxxxxxxxxxxxxxxxxxxxxxxxxxxxxxxxxxxxxxxxxxxxxxxx" +
                "xxxxxxxxxxxxxxxxxxxxxxxxxxxxxxxxxxxxxxxxxxxxxxxxxx" +
                "xxxxxxxxxxxxxxxxxxxxxxxxxxxxxxxxxxxxxxxxxxxxxxxxxx" +
                "xxxxxxxxxxxxxxxxxxxxxxxxxxxxxxxxxxxxxxxxxxxxxxxxxx" +
                "xxxxxxxxxxxxxxxxxxxxxxxxxxxxxxxxxxxxxxxxxxxxxxxxxx" +
                "xxxxxxxxxxxxxxxxxxxxxxxxxxxxxxxxxxxxxxxxxxxxxxxxxx" +
                "xxxxxxxxxxxxxxxxxxxxxxxxxxxxxxxxxxxxxxxxxxxxxxxxxx" +
                "\u6642\u9593:\u6642\u9593:\u6642\u9593:\u6642\u9593:\u6642\u9593:" +
                "\u6642\u9593:\u6642\u9593:\u6642\u9593:\u6642\u9593:\u6642\u9593:" +
                "\u6642\u9593:\u6642\u9593:\u6642\u9593:\u6642\u9593:\u6642\u9593:" +
                "\u6642\u9593:\u6642\u9593:\u6642\u9593:\u6642\u9593:\u6642\u9593:" +
                "\u6642\u9593:\u6642\u9593:\u6642\u9593:\u6642\u9593:\u6642\u9593:" +
                "00000000000000000000000000000000000000000000000000" +
                "00000000000000000000000000000000000000000000000000" +
                "00000000000000000000000000000000000000000000000000" +
                "00000000000000000000000000000000000000000000000000" +
                "00000000000000000000000000000000000000000000000000" +
                "00000000000000000000000000000000000000000000002001\u5e74";
            SimpleDateFormat sdf = new SimpleDateFormat(pat);
            String s = sdf.format(new Date(2001-1900, Calendar.JANUARY, 1));
            if (!expected.equals(s)) {
                fail("wrong format result: expected="+expected+", got="+s);
            }
            Date longday = sdf.parse(s);
            GregorianCalendar cal = new GregorianCalendar();
            cal.setTime(longday);
            if (cal.get(YEAR) != 2001) {
                fail("wrong parse result: expected=2001, got=" + cal.get(YEAR));
            }
        } catch (Exception e) {
            throw e;
        } finally {
            // Restore the initial time zone
            TimeZone.setDefault(initialTimeZone);
        }
    }

    @Test
    public void Test8216969() throws Exception {
        Locale locale = Locale.of("ru");
        String format = "\u0438\u044e\u043d.";
        String standalone = "\u0438\u044e\u043d\u044c";

        // Check that format form is used so that the dot is parsed correctly.
        SimpleDateFormat simpleDateFormat = new SimpleDateFormat("dd MMMyyyy", locale);
        System.out.println(simpleDateFormat.parse("28 " + format + "2018"));

        // Check that standalone form is used.
        simpleDateFormat = new SimpleDateFormat("MMM", locale);
        System.out.println(simpleDateFormat.parse(standalone));
    }
}<|MERGE_RESOLUTION|>--- conflicted
+++ resolved
@@ -24,11 +24,7 @@
 /**
  * @test
  * @bug 4052223 4089987 4469904 4326988 4486735 8008577 8045998 8140571
-<<<<<<< HEAD
- *      8190748 8216969 8174269 8347841
-=======
  *      8190748 8216969 8174269 8347841 8347955
->>>>>>> fb0f2d25
  * @summary test DateFormat and SimpleDateFormat.
  * @modules jdk.localedata
  * @run junit DateFormatTest
@@ -95,11 +91,7 @@
         /*
          * A String array for the time zone ids.
          */
-<<<<<<< HEAD
-        String[] ids = Arrays.stream(TimeZone.getAvailableIDs())
-=======
         String[] ids = TimeZone.availableIDs()
->>>>>>> fb0f2d25
                 .filter(Predicate.not(ZoneId.SHORT_IDS::containsKey))
                 .toArray(String[]::new);
         /*
