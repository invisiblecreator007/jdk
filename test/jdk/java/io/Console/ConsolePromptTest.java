--- conflicted
+++ resolved
@@ -50,9 +50,6 @@
         for (Method m : ConsolePromptTest.class.getDeclaredMethods()) {
             if (m.getName().startsWith("test")) {
                 for (List<String> variant : VARIANTS) {
-<<<<<<< HEAD
-                    m.invoke(new ConsolePromptTest(variant));
-=======
                     try {
                         m.invoke(new ConsolePromptTest(variant));
                     } catch (InvocationTargetException e) {
@@ -62,7 +59,6 @@
                             throw e;
                         }
                     }
->>>>>>> d894b781
                 }
             }
         }
@@ -82,22 +78,11 @@
         doRunConsoleTest("testCorrectOutputReadPassword");
     }
 
-<<<<<<< HEAD
-    void doRunConsoleTest(String testName,
-                          String input,
-                          String expectedOut) throws Exception {
-        // check "expect" command availability
-        var expect = Paths.get("/usr/bin/expect");
-        if (!Files.exists(expect) || !Files.isExecutable(expect)) {
-            System.out.println("'expect' command not found. Test ignored.");
-            return;
-=======
     void doRunConsoleTest(String testName) throws Exception {
         // check "expect" command availability
         var expect = Paths.get("/usr/bin/expect");
         if (!Files.exists(expect) || !Files.isExecutable(expect)) {
             throw new SkippedException("'expect' command not found. Test ignored.");
->>>>>>> d894b781
         }
 
         // invoking "expect" command
@@ -109,11 +94,7 @@
         command.add("expect");
         command.add("-n");
         command.add(testSrc + "/consolePrompt.exp");
-<<<<<<< HEAD
-        command.add(expectedOut);
-=======
         command.add("%s");
->>>>>>> d894b781
         command.add(jdkDir + "/bin/java");
         command.addAll(extraParams);
         command.add("-cp");
