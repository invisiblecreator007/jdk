--- conflicted
+++ resolved
@@ -23,13 +23,8 @@
 
 /*
  * @test
-<<<<<<< HEAD
- * @bug 8087112 8178699
+ * @bug 8087112 8178699 8338569
  * @modules java.net.http/jdk.internal.net.http.common
-=======
- * @bug 8087112 8178699 8338569
- * @modules java.net.http
->>>>>>> 0d593cd1
  *          java.logging
  *          jdk.httpserver
  * @library /test/lib /test/jdk/java/net/httpclient/lib /
