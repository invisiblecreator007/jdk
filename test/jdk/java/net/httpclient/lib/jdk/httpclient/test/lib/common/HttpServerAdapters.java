--- conflicted
+++ resolved
@@ -264,13 +264,8 @@
         public abstract InetSocketAddress getRemoteAddress();
         public abstract InetSocketAddress getLocalAddress();
         public abstract String getConnectionKey();
-<<<<<<< HEAD
         public abstract SSLSession getSSLSession();
         public void serverPush(URI uri, HttpHeaders headers, byte[] body) throws IOException {
-=======
-        public abstract InetSocketAddress getLocalAddress();
-        public void serverPush(URI uri, HttpHeaders headers, byte[] body) {
->>>>>>> cf5bb127
             ByteArrayInputStream bais = new ByteArrayInputStream(body);
             serverPush(uri, headers, bais);
         }
@@ -569,21 +564,14 @@
             public InetSocketAddress getRemoteAddress() {
                 return exchange.getRemoteAddress();
             }
-<<<<<<< HEAD
-=======
             @Override
             public InetSocketAddress getLocalAddress() {
                 return exchange.getLocalAddress();
             }
 
->>>>>>> cf5bb127
             @Override
             public String getConnectionKey() {
                 return exchange.getConnectionKey();
-            }
-            @Override
-            public InetSocketAddress getLocalAddress() {
-                return exchange.getLocalAddress();
             }
 
             @Override
