--- conflicted
+++ resolved
@@ -57,14 +57,12 @@
     @Override
     public void configure(final HttpsParameters params) {
         final SSLParameters sslParams = getSSLContext().getDefaultSSLParameters();
-<<<<<<< HEAD
         addSNIMatcher(serverAddr, sslParams);
         // configure the server with these custom SSLParameters
         params.setSSLParameters(sslParams);
     }
 
     public static void addSNIMatcher(final InetAddress serverAddr, final SSLParameters sslParams) {
-        @SuppressWarnings("removal") final SecurityManager sm = System.getSecurityManager();
         final String hostname;
         if (serverAddr.isLoopbackAddress()) {
             // when it's loopback address, don't rely on InetAddress.getHostName() to get us the
@@ -72,17 +70,8 @@
             // can return an IP address (127.0.0.1) instead of the hostname for loopback address
             hostname = "localhost";
         } else {
-            if (sm == null) {
                 hostname = serverAddr.getHostName();
-            } else {
-                final PrivilegedAction<String> action = () -> serverAddr.getHostName();
-                hostname = AccessController.doPrivileged(action);
-            }
         }
-=======
-        final String hostname = serverAddr.getHostName();
-
->>>>>>> 40a055eb
         final List<SNIMatcher> sniMatchers = List.of(new ServerNameMatcher(hostname));
         sslParams.setSNIMatchers(sniMatchers);
     }
