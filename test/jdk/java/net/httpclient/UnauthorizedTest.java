/*
 * Copyright (c) 2018, 2025, Oracle and/or its affiliates. All rights reserved.
 * DO NOT ALTER OR REMOVE COPYRIGHT NOTICES OR THIS FILE HEADER.
 *
 * This code is free software; you can redistribute it and/or modify it
 * under the terms of the GNU General Public License version 2 only, as
 * published by the Free Software Foundation.
 *
 * This code is distributed in the hope that it will be useful, but WITHOUT
 * ANY WARRANTY; without even the implied warranty of MERCHANTABILITY or
 * FITNESS FOR A PARTICULAR PURPOSE.  See the GNU General Public License
 * version 2 for more details (a copy is included in the LICENSE file that
 * accompanied this code).
 *
 * You should have received a copy of the GNU General Public License version
 * 2 along with this work; if not, write to the Free Software Foundation,
 * Inc., 51 Franklin St, Fifth Floor, Boston, MA 02110-1301 USA.
 *
 * Please contact Oracle, 500 Oracle Parkway, Redwood Shores, CA 94065 USA
 * or visit www.oracle.com if you need additional information or have any
 * questions.
 */

/*
 * @test
 * @bug 8203882 8352623
 * @summary (httpclient) Check that HttpClient throws IOException when
 *      receiving 401/407 with no WWW-Authenticate/Proxy-Authenticate
 *      header only in the case where an authenticator is configured
 *      for the client. If no authenticator is configured the client
 *      should simply let the caller deal with the unauthorized response.
 * @library /test/lib /test/jdk/java/net/httpclient/lib
 * @build jdk.httpclient.test.lib.common.HttpServerAdapters
 *        jdk.test.lib.net.SimpleSSLContext ReferenceTracker
 * @run testng/othervm
 *       -Djdk.httpclient.HttpClient.log=headers
 *       UnauthorizedTest
 */

import jdk.test.lib.net.SimpleSSLContext;
import org.testng.annotations.AfterTest;
import org.testng.annotations.BeforeTest;
import org.testng.annotations.DataProvider;
import org.testng.annotations.Test;

import javax.net.ssl.SSLContext;
import java.io.IOException;
import java.io.InputStream;
import java.io.OutputStream;
import java.lang.ref.WeakReference;
import java.net.Authenticator;
import java.net.URI;
import java.net.http.HttpClient;
import java.net.http.HttpRequest;
import java.net.http.HttpResponse;
import java.net.http.HttpResponse.BodyHandlers;
import java.util.concurrent.ExecutionException;
import java.util.concurrent.atomic.AtomicLong;
import jdk.httpclient.test.lib.common.HttpServerAdapters;

import static java.lang.System.out;
import static java.net.http.HttpClient.Version.HTTP_1_1;
import static java.net.http.HttpClient.Version.HTTP_2;
import static java.net.http.HttpClient.Version.HTTP_3;
import static java.net.http.HttpRequest.H3DiscoveryMode.HTTP_3_ONLY;
import static java.net.http.HttpRequest.HttpRequestOption.H3_DISCOVERY;
import static java.nio.charset.StandardCharsets.UTF_8;
import static org.testng.Assert.assertEquals;
import static org.testng.Assert.assertTrue;

public class UnauthorizedTest implements HttpServerAdapters {

    SSLContext sslContext;
    HttpTestServer httpTestServer;        // HTTP/1.1
    HttpTestServer httpsTestServer;       // HTTPS/1.1
    HttpTestServer http2TestServer;       // HTTP/2 ( h2c )
    HttpTestServer https2TestServer;      // HTTP/2 ( h2  )
    HttpTestServer http3TestServer;       // HTTP/3 ( h3  )
    String httpURI;
    String httpsURI;
    String http2URI;
    String https2URI;
    String http3URI;
    HttpClient authClient;
    HttpClient noAuthClient;

    static final int ITERATIONS = 3;

    /*
     * NOT_MODIFIED status code results from a conditional GET where
     * the server does not (must not) return a response body because
     * the condition specified in the request disallows it
     */
    static final int UNAUTHORIZED = 401;
    static final int PROXY_UNAUTHORIZED = 407;
    static final int HTTP_OK = 200;
    static final String MESSAGE = "Unauthorized";

    static WeakReference<HttpClient> ref(HttpClient client) {
        return new WeakReference<>(client);
    }

    @DataProvider(name = "all")
    public Object[][] positive() {
        return new Object[][] {
<<<<<<< HEAD
                { http3URI  + "/server", UNAUTHORIZED, true, ref(authClient)},
                { http3URI  + "/server", UNAUTHORIZED, false, ref(authClient)},
                { http3URI  + "/server", UNAUTHORIZED, true, ref(noAuthClient)},
                { http3URI  + "/server", UNAUTHORIZED, false, ref(noAuthClient)},


=======
>>>>>>> 6c266701
                { httpURI   + "/server", UNAUTHORIZED, true, ref(authClient)},
                { httpsURI  + "/server", UNAUTHORIZED, true, ref(authClient)},
                { http2URI  + "/server", UNAUTHORIZED, true, ref(authClient)},
                { https2URI + "/server", UNAUTHORIZED, true, ref(authClient)},
                { httpURI   + "/proxy",  PROXY_UNAUTHORIZED, true, ref(authClient)},
                { httpsURI  + "/proxy",  PROXY_UNAUTHORIZED, true, ref(authClient)},
                { http2URI  + "/proxy",  PROXY_UNAUTHORIZED, true, ref(authClient)},
                { https2URI + "/proxy",  PROXY_UNAUTHORIZED, true, ref(authClient)},
                { httpURI   + "/server", UNAUTHORIZED, false, ref(authClient)},
                { httpsURI  + "/server", UNAUTHORIZED, false, ref(authClient)},
                { http2URI  + "/server", UNAUTHORIZED, false, ref(authClient)},
                { https2URI + "/server", UNAUTHORIZED, false, ref(authClient)},
                { httpURI   + "/proxy",  PROXY_UNAUTHORIZED, false, ref(authClient)},
                { httpsURI  + "/proxy",  PROXY_UNAUTHORIZED, false, ref(authClient)},
                { http2URI  + "/proxy",  PROXY_UNAUTHORIZED, false, ref(authClient)},
                { https2URI + "/proxy",  PROXY_UNAUTHORIZED, false, ref(authClient)},
                { httpURI   + "/server", UNAUTHORIZED, true, ref(noAuthClient)},
                { httpsURI  + "/server", UNAUTHORIZED, true, ref(noAuthClient)},
                { http2URI  + "/server", UNAUTHORIZED, true, ref(noAuthClient)},
                { https2URI + "/server", UNAUTHORIZED, true, ref(noAuthClient)},
                { httpURI   + "/proxy",  PROXY_UNAUTHORIZED, true, ref(noAuthClient)},
                { httpsURI  + "/proxy",  PROXY_UNAUTHORIZED, true, ref(noAuthClient)},
                { http2URI  + "/proxy",  PROXY_UNAUTHORIZED, true, ref(noAuthClient)},
                { https2URI + "/proxy",  PROXY_UNAUTHORIZED, true, ref(noAuthClient)},
                { httpURI   + "/server", UNAUTHORIZED, false, ref(noAuthClient)},
                { httpsURI  + "/server", UNAUTHORIZED, false, ref(noAuthClient)},
                { http2URI  + "/server", UNAUTHORIZED, false, ref(noAuthClient)},
                { https2URI + "/server", UNAUTHORIZED, false, ref(noAuthClient)},
                { httpURI   + "/proxy",  PROXY_UNAUTHORIZED, false, ref(noAuthClient)},
                { httpsURI  + "/proxy",  PROXY_UNAUTHORIZED, false, ref(noAuthClient)},
                { http2URI  + "/proxy",  PROXY_UNAUTHORIZED, false, ref(noAuthClient)},
                { https2URI + "/proxy",  PROXY_UNAUTHORIZED, false, ref(noAuthClient)},
        };
    }

    static final AtomicLong requestCounter = new AtomicLong();

    static final Authenticator authenticator = new Authenticator() {
    };

    private HttpRequest.Builder newRequestBuilder(URI uri) {
        var builder = HttpRequest.newBuilder(uri);
        if (uri.getRawPath().contains("/http3/")) {
            builder = builder.version(HTTP_3)
                    .setOption(H3_DISCOVERY, HTTP_3_ONLY);
        }
        return builder;
    }

    @Test(dataProvider = "all")
    void test(String uriString, int code, boolean async, WeakReference<HttpClient> clientRef) throws Throwable {
        HttpClient client = clientRef.get();
        out.printf("%n---- starting (%s, %d, %s, %s) ----%n",
                uriString, code, async ? "async" : "sync",
                client.authenticator().isPresent() ? "authClient" : "noAuthClient");
        URI uri = URI.create(uriString);

        HttpRequest.Builder requestBuilder = newRequestBuilder(uri)
                .GET();

        HttpRequest request = requestBuilder.build();
        out.println("Initial request: " + request.uri());

        boolean shouldThrow = client.authenticator().isPresent();
        String header = (code==UNAUTHORIZED)?"WWW-Authenticate":"Proxy-Authenticate";

        HttpResponse<String> response = null;
        try {
           if (async) {
                response = client.send(request, BodyHandlers.ofString());
            } else {
               try {
                   response = client.sendAsync(request, BodyHandlers.ofString()).get();
               } catch (ExecutionException ex) {
                   ex.printStackTrace();
                   throw ex.getCause();
               }
           }
        } catch (IOException ex) {
            if (shouldThrow && ex.getMessage().contains(header)) {
                System.out.println("Got expected exception: " + ex);
                return;
            } else throw ex;
        }

        out.println("  Got response: " + response);
        assertEquals(response.statusCode(), code);
        assertEquals(response.body(),
                (code == UNAUTHORIZED ? "WWW-" : "Proxy-") + MESSAGE);
        if (shouldThrow) {
            throw new RuntimeException("Expected IOException not thrown.");
        }
    }

    // -- Infrastructure

    @BeforeTest
    public void setup() throws Exception {
        sslContext = new SimpleSSLContext().get();
        if (sslContext == null)
            throw new AssertionError("Unexpected null sslContext");

        httpTestServer = HttpTestServer.create(HTTP_1_1);
        httpTestServer.addHandler(new UnauthorizedHandler(), "/http1/");
        httpURI = "http://" + httpTestServer.serverAuthority() + "/http1";
        httpsTestServer = HttpTestServer.create(HTTP_1_1, sslContext);
        httpsTestServer.addHandler(new UnauthorizedHandler(),"/https1/");
        httpsURI = "https://" + httpsTestServer.serverAuthority() + "/https1";

        http2TestServer = HttpTestServer.create(HTTP_2);
        http2TestServer.addHandler(new UnauthorizedHandler(), "/http2/");
        http2URI = "http://" + http2TestServer.serverAuthority() + "/http2";
        https2TestServer = HttpTestServer.create(HTTP_2, sslContext);
        https2TestServer.addHandler(new UnauthorizedHandler(), "/https2/");
        https2URI = "https://" + https2TestServer.serverAuthority() + "/https2";

        http3TestServer = HttpTestServer.create(HTTP_3_ONLY, sslContext);
        http3TestServer.addHandler(new UnauthorizedHandler(), "/http3/");
        http3URI = "https://" + http3TestServer.serverAuthority() + "/http3";

        authClient = newClientBuilderForH3()
                .proxy(HttpClient.Builder.NO_PROXY)
                .sslContext(sslContext)
                .authenticator(authenticator)
                .build();

        noAuthClient = newClientBuilderForH3()
                .proxy(HttpClient.Builder.NO_PROXY)
                .sslContext(sslContext)
                .build();

        httpTestServer.start();
        httpsTestServer.start();
        http2TestServer.start();
        https2TestServer.start();
        http3TestServer.start();
    }

    @AfterTest
    public void teardown() throws Exception {
        // authClient.close();
        // noAuthClient.close();
        var TRACKER = ReferenceTracker.INSTANCE;
        TRACKER.track(authClient);
        TRACKER.track(noAuthClient);
        authClient = noAuthClient = null;
        System.gc();
        var error = TRACKER.check(1000);

        httpTestServer.stop();
        httpsTestServer.stop();
        http2TestServer.stop();
        https2TestServer.stop();
<<<<<<< HEAD
        http3TestServer.stop();
=======
>>>>>>> 6c266701
        if (error != null) throw error;
    }

    static class UnauthorizedHandler implements HttpTestHandler {

        @Override
        public void handle(HttpTestExchange t) throws IOException {
            readAllRequestData(t); // shouldn't be any
            String method = t.getRequestMethod();
            String path = t.getRequestURI().getPath();
            HttpTestResponseHeaders rsph = t.getResponseHeaders();

            int code;
            if (path.contains("server")) {
                code = UNAUTHORIZED;
            } else {
                code = PROXY_UNAUTHORIZED;
            }
            String message = (code == UNAUTHORIZED ? "WWW-" : "Proxy-") + MESSAGE;
            byte[] bytes = message.getBytes(UTF_8);
            t.sendResponseHeaders(code, bytes.length);
            try (OutputStream os = t.getResponseBody()) {
                os.write(bytes);
            }
        }
    }

    static void readAllRequestData(HttpTestExchange t) throws IOException {
        try (InputStream is = t.getRequestBody()) {
            is.readAllBytes();
        }
    }
}<|MERGE_RESOLUTION|>--- conflicted
+++ resolved
@@ -103,15 +103,12 @@
     @DataProvider(name = "all")
     public Object[][] positive() {
         return new Object[][] {
-<<<<<<< HEAD
                 { http3URI  + "/server", UNAUTHORIZED, true, ref(authClient)},
                 { http3URI  + "/server", UNAUTHORIZED, false, ref(authClient)},
                 { http3URI  + "/server", UNAUTHORIZED, true, ref(noAuthClient)},
                 { http3URI  + "/server", UNAUTHORIZED, false, ref(noAuthClient)},
 
 
-=======
->>>>>>> 6c266701
                 { httpURI   + "/server", UNAUTHORIZED, true, ref(authClient)},
                 { httpsURI  + "/server", UNAUTHORIZED, true, ref(authClient)},
                 { http2URI  + "/server", UNAUTHORIZED, true, ref(authClient)},
@@ -265,10 +262,7 @@
         httpsTestServer.stop();
         http2TestServer.stop();
         https2TestServer.stop();
-<<<<<<< HEAD
         http3TestServer.stop();
-=======
->>>>>>> 6c266701
         if (error != null) throw error;
     }
 
