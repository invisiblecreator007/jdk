/*
 * Copyright (c) 2018, 2024, Oracle and/or its affiliates. All rights reserved.
 * DO NOT ALTER OR REMOVE COPYRIGHT NOTICES OR THIS FILE HEADER.
 *
 * This code is free software; you can redistribute it and/or modify it
 * under the terms of the GNU General Public License version 2 only, as
 * published by the Free Software Foundation.
 *
 * This code is distributed in the hope that it will be useful, but WITHOUT
 * ANY WARRANTY; without even the implied warranty of MERCHANTABILITY or
 * FITNESS FOR A PARTICULAR PURPOSE.  See the GNU General Public License
 * version 2 for more details (a copy is included in the LICENSE file that
 * accompanied this code).
 *
 * You should have received a copy of the GNU General Public License version
 * 2 along with this work; if not, write to the Free Software Foundation,
 * Inc., 51 Franklin St, Fifth Floor, Boston, MA 02110-1301 USA.
 *
 * Please contact Oracle, 500 Oracle Parkway, Redwood Shores, CA 94065 USA
 * or visit www.oracle.com if you need additional information or have any
 * questions.
 */

/*
 * @test
 * @summary Verify that dependent synchronous actions added before the promise CF
 *          completes are executed either asynchronously in an executor when the
 *          CF later completes, or in the user thread that joins.
 * @library /test/lib /test/jdk/java/net/httpclient/lib
 * @build jdk.httpclient.test.lib.common.HttpServerAdapters jdk.test.lib.net.SimpleSSLContext
 *        DependentPromiseActionsTest
 * @run testng/othervm -Djdk.internal.httpclient.debug=true DependentPromiseActionsTest
 */

import java.io.BufferedReader;
import java.io.ByteArrayInputStream;
import java.io.InputStreamReader;
import java.lang.StackWalker.StackFrame;
import jdk.test.lib.net.SimpleSSLContext;
import org.testng.annotations.AfterTest;
import org.testng.annotations.AfterClass;
import org.testng.annotations.BeforeTest;
import org.testng.annotations.DataProvider;
import org.testng.annotations.Test;

import javax.net.ssl.SSLContext;
import java.io.IOException;
import java.io.InputStream;
import java.io.OutputStream;
import java.net.URI;
import java.net.URISyntaxException;
import java.net.http.HttpClient;
import java.net.http.HttpClient.Version;
import java.net.http.HttpHeaders;
import java.net.http.HttpRequest;
import java.net.http.HttpRequest.H3DiscoveryMode;
import java.net.http.HttpResponse;
import java.net.http.HttpResponse.BodyHandler;
import java.net.http.HttpResponse.BodyHandlers;
import java.net.http.HttpResponse.BodySubscriber;
import java.net.http.HttpResponse.PushPromiseHandler;
import java.nio.ByteBuffer;
import java.nio.charset.StandardCharsets;
import java.util.EnumSet;
import java.util.List;
import java.util.Map;
import java.util.Optional;
import java.util.concurrent.CompletableFuture;
import java.util.concurrent.CompletionException;
import java.util.concurrent.CompletionStage;
import java.util.concurrent.ConcurrentHashMap;
import java.util.concurrent.ConcurrentMap;
import java.util.concurrent.Executor;
import java.util.concurrent.Executors;
import java.util.concurrent.Flow;
import java.util.concurrent.Semaphore;
import java.util.concurrent.atomic.AtomicInteger;
import java.util.concurrent.atomic.AtomicLong;
import java.util.concurrent.atomic.AtomicReference;
import java.util.function.BiPredicate;
import java.util.function.Consumer;
import java.util.function.Function;
import java.util.function.Supplier;
import java.util.stream.Collectors;
import java.util.stream.Stream;
import jdk.httpclient.test.lib.common.HttpServerAdapters;

import static java.lang.System.err;
import static java.lang.System.out;
import static java.lang.String.format;
import static java.net.http.HttpClient.Version.HTTP_2;
import static java.net.http.HttpClient.Version.HTTP_3;
import static java.net.http.HttpRequest.H3DiscoveryMode.HTTP_3_ONLY;
import static java.net.http.HttpRequest.HttpRequestOption.H3_DISCOVERY;
import static java.nio.charset.StandardCharsets.UTF_8;
import static org.testng.Assert.assertEquals;
import static org.testng.Assert.assertTrue;

public class DependentPromiseActionsTest implements HttpServerAdapters {

    SSLContext sslContext;
    HttpTestServer http2TestServer;   // HTTP/2 ( h2c )
    HttpTestServer https2TestServer;  // HTTP/2 ( h2  )
    HttpTestServer http3TestServer;   // HTTP/3 ( h3  )
    String http2URI_fixed;
    String http2URI_chunk;
    String https2URI_fixed;
    String https2URI_chunk;
    String http3URI_fixed;
    String http3URI_chunk;

    static final StackWalker WALKER =
            StackWalker.getInstance(StackWalker.Option.RETAIN_CLASS_REFERENCE);

    static final int ITERATION_COUNT = 1;
    // a shared executor helps reduce the amount of threads created by the test
    static final Executor executor = new TestExecutor(Executors.newCachedThreadPool());
    static final ConcurrentMap<String, Throwable> FAILURES = new ConcurrentHashMap<>();
    static volatile boolean tasksFailed;
    static final AtomicLong serverCount = new AtomicLong();
    static final AtomicLong clientCount = new AtomicLong();
    static final AtomicInteger requestCount = new AtomicInteger();
    static final long start = System.nanoTime();
    public static String now() {
        long now = System.nanoTime() - start;
        long secs = now / 1000_000_000;
        long mill = (now % 1000_000_000) / 1000_000;
        long nan = now % 1000_000;
        return String.format("[%d s, %d ms, %d ns] ", secs, mill, nan);
    }

    private volatile HttpClient sharedClient;

    static class TestExecutor implements Executor {
        final AtomicLong tasks = new AtomicLong();
        Executor executor;
        TestExecutor(Executor executor) {
            this.executor = executor;
        }

        @Override
        public void execute(Runnable command) {
            long id = tasks.incrementAndGet();
            executor.execute(() -> {
                try {
                    command.run();
                } catch (Throwable t) {
                    tasksFailed = true;
                    System.out.printf(now() + "Task %s failed: %s%n", id, t);
                    System.err.printf(now() + "Task %s failed: %s%n", id, t);
                    FAILURES.putIfAbsent("Task " + id, t);
                    throw t;
                }
            });
        }
    }

    @AfterClass
    static final void printFailedTests() {
        out.println("\n=========================");
        try {
            out.printf("%n%sCreated %d servers and %d clients%n",
                    now(), serverCount.get(), clientCount.get());
            if (FAILURES.isEmpty()) return;
            out.println("Failed tests: ");
            FAILURES.entrySet().forEach((e) -> {
                out.printf("\t%s: %s%n", e.getKey(), e.getValue());
                e.getValue().printStackTrace(out);
                e.getValue().printStackTrace();
            });
            if (tasksFailed) {
                System.out.println("WARNING: Some tasks failed");
            }
        } finally {
            out.println("\n=========================\n");
        }
    }

    private String[] uris() {
        return new String[] {
                http3URI_fixed,
                http3URI_chunk,
                http2URI_fixed,
                http2URI_chunk,
                https2URI_fixed,
                https2URI_chunk,
        };
    }

    enum SubscriberType {EAGER, LAZZY}

    static final class SemaphoreStallerSupplier
            implements Supplier<SemaphoreStaller> {
        @Override
        public SemaphoreStaller get() {
            return new SemaphoreStaller();
        }
        @Override
        public String toString() {
            return "SemaphoreStaller";
        }
    }

    @DataProvider(name = "noStalls")
    public Object[][] noThrows() {
        String[] uris = uris();
        Object[][] result = new Object[uris.length * 2][];
        int i = 0;
        for (boolean sameClient : List.of(false, true)) {
            for (String uri: uris()) {
                result[i++] = new Object[] {uri, sameClient};
            }
        }
        assert i == uris.length * 2;
        return result;
    }

    @DataProvider(name = "variants")
    public Object[][] variants() {
        String[] uris = uris();
        Object[][] result = new Object[uris.length * 2][];
        int i = 0;
        Supplier<? extends Staller> s = new SemaphoreStallerSupplier();
        for (Supplier<? extends Staller> staller : List.of(s)) {
            for (boolean sameClient : List.of(false, true)) {
                for (String uri : uris()) {
                    result[i++] = new Object[]{uri, sameClient, staller};
                }
            }
        }
        assert i == uris.length * 2;
        return result;
    }

    private HttpClient makeNewClient() {
        clientCount.incrementAndGet();
        return newClientBuilderForH3()
                .executor(executor)
                .sslContext(sslContext)
                .proxy(HttpClient.Builder.NO_PROXY)
                .version(HTTP_3)
                .build();
    }

    HttpClient newHttpClient(boolean share) {
        if (!share) return makeNewClient();
        HttpClient shared = sharedClient;
        if (shared != null) return shared;
        synchronized (this) {
            shared = sharedClient;
            if (shared == null) {
                shared = sharedClient = makeNewClient();
            }
            return shared;
        }
    }

    H3DiscoveryMode config(String uri) {
        return uri.contains("/http3/") ? HTTP_3_ONLY : null;
    }

    Version version(String uri) {
        return uri.contains("/http3/") ? HTTP_3 : HTTP_2;
    }

    HttpRequest request(String uri) {
        var builder = HttpRequest.newBuilder(URI.create(uri))
                .version(version(uri));
        var config = config(uri);
        if (config != null) builder.setOption(H3_DISCOVERY, config);
        return builder.build();
    }

    @Test(dataProvider = "noStalls")
    public void testNoStalls(String rootUri, boolean sameClient)
            throws Exception {
        if (!FAILURES.isEmpty()) return;
        HttpClient client = null;
        out.printf("%ntestNoStalls(%s, %b)%n", rootUri, sameClient);
        try {
            for (int i = 0; i < ITERATION_COUNT; i++) {
                if (!sameClient || client == null)
                    client = newHttpClient(sameClient);

                String uri = rootUri + "/" + requestCount.incrementAndGet();
                out.printf("\tsending request %s%n", uri);
                HttpRequest req = request(uri);

                BodyHandler<Stream<String>> handler =
                        new StallingBodyHandler((w) -> {},
                                BodyHandlers.ofLines());
                Map<HttpRequest, CompletableFuture<HttpResponse<Stream<String>>>> pushPromises =
                        new ConcurrentHashMap<>();
                PushPromiseHandler<Stream<String>> pushHandler = new PushPromiseHandler<>() {
                    @Override
                    public void applyPushPromise(HttpRequest initiatingRequest,
                                                 HttpRequest pushPromiseRequest,
                                                 Function<BodyHandler<Stream<String>>,
                                                         CompletableFuture<HttpResponse<Stream<String>>>>
                                                         acceptor) {
                        pushPromises.putIfAbsent(pushPromiseRequest, acceptor.apply(handler));
                    }
                };
                HttpResponse<Stream<String>> response =
                        client.sendAsync(req, BodyHandlers.ofLines(), pushHandler).get();
                String body = response.body().collect(Collectors.joining("|"));
                assertEquals(URI.create(body).getPath(), URI.create(uri).getPath());
                for (HttpRequest promised : pushPromises.keySet()) {
                    out.printf("%s Received promise: %s%n\tresponse: %s%n",
                            now(), promised, pushPromises.get(promised).get());
                    String promisedBody = pushPromises.get(promised).get().body()
                            .collect(Collectors.joining("|"));
                    assertEquals(promisedBody, promised.uri().toASCIIString());
                }
                assertEquals(3, pushPromises.size());
            }
        } finally {
            if (!sameClient && client != null) {
                client.close();
            }
        }
    }

    @Test(dataProvider = "variants")
    public void testAsStringAsync(String uri,
                                  boolean sameClient,
                                  Supplier<Staller> stallers)
            throws Exception
    {
        String test = format("testAsStringAsync(%s, %b, %s)",
                uri, sameClient, stallers);
        testDependent(test, uri, sameClient, BodyHandlers::ofString,
                this::finish, this::extractString, stallers,
                SubscriberType.EAGER);
    }

    @Test(dataProvider = "variants")
    public void testAsLinesAsync(String uri,
                                 boolean sameClient,
                                 Supplier<Staller> stallers)
            throws Exception
    {
        String test = format("testAsLinesAsync(%s, %b, %s)",
                uri, sameClient, stallers);
        testDependent(test, uri, sameClient, BodyHandlers::ofLines,
                this::finish, this::extractStream, stallers,
                SubscriberType.LAZZY);
    }

    @Test(dataProvider = "variants")
    public void testAsInputStreamAsync(String uri,
                                       boolean sameClient,
                                       Supplier<Staller> stallers)
            throws Exception
    {
        String test = format("testAsInputStreamAsync(%s, %b, %s)",
                uri, sameClient, stallers);
        testDependent(test, uri, sameClient, BodyHandlers::ofInputStream,
                this::finish, this::extractInputStream, stallers,
                SubscriberType.LAZZY);
    }

    private <T,U> void testDependent(String name, String uri, boolean sameClient,
                                     Supplier<BodyHandler<T>> handlers,
                                     Finisher finisher,
                                     Extractor<T> extractor,
                                     Supplier<Staller> stallers,
                                     SubscriberType subscriberType)
            throws Exception
    {
        if (!FAILURES.isEmpty()) {
            out.printf("%s: skipping test - previous failure detected%n", name);
            return;
        }
        out.printf("%n%s%s%n", now(), name);
        try {
            testDependent(uri, sameClient, handlers, finisher,
                          extractor, stallers, subscriberType);
        } catch (Error | Exception x) {
            FAILURES.putIfAbsent(name, x);
            throw x;
        }
    }

    private <T,U> void testDependent(String rootUri, boolean sameClient,
                                     Supplier<BodyHandler<T>> handlers,
                                     Finisher finisher,
                                     Extractor<T> extractor,
                                     Supplier<Staller> stallers,
                                     SubscriberType subscriberType)
            throws Exception
    {
        HttpClient client = null;
        try {
            for (Where where : EnumSet.of(Where.BODY_HANDLER)) {
                if (!sameClient || client == null)
                    client = newHttpClient(sameClient);
                String uri = rootUri + "/" + requestCount.incrementAndGet();
                out.printf("\tsending request %s%n", uri);
                HttpRequest req = request(uri);

                StallingPushPromiseHandler<T> promiseHandler =
                        new StallingPushPromiseHandler<>(where, handlers, stallers);
                BodyHandler<T> handler = handlers.get();
                System.out.println("try stalling in " + where);
                CompletableFuture<HttpResponse<T>> responseCF =
                        client.sendAsync(req, handler, promiseHandler);
                // The body of the main response can be received before the body
                // of the push promise handlers are received.
                // The body of the main response doesn't stall, so the cf of
                // the main response may be done here even for EAGER subscribers.
                // We cannot make any assumption on the state of the main response
                // cf here, so the only thing we can do is to call the finisher
                // which will wait for them all.
                finisher.finish(where, responseCF, promiseHandler, extractor);
            }
        } finally {
            if (client != null && !sameClient) {
                client.close();
            }
        }
    }

    enum Where {
        ON_PUSH_PROMISE, BODY_HANDLER, ON_SUBSCRIBE, ON_NEXT, ON_COMPLETE, ON_ERROR, GET_BODY, BODY_CF;
        public Consumer<Where> select(Consumer<Where> consumer) {
            return new Consumer<Where>() {
                @Override
                public void accept(Where where) {
                    if (Where.this == where) {
                        consumer.accept(where);
                    }
                }
            };
        }
    }

    static final class StallingPushPromiseHandler<T> implements PushPromiseHandler<T> {

        static final class Tuple<U> {
            public final CompletableFuture<HttpResponse<U>> response;
            public final Staller staller;
            public final AtomicReference<RuntimeException> failed;
            Tuple(AtomicReference<RuntimeException> failed,
                  CompletableFuture<HttpResponse<U>> response,
                  Staller staller) {
                this.response = response;
                this.staller = staller;
                this.failed = failed;
            }
        }

        public final ConcurrentMap<HttpRequest, Tuple<T>> promiseMap =
                new ConcurrentHashMap<>();
        private final Supplier<Staller> stallers;
        private final Supplier<BodyHandler<T>> handlers;
        private final Where where;
        private final Thread thread = Thread.currentThread(); // main thread

        StallingPushPromiseHandler(Where where,
                                   Supplier<BodyHandler<T>> handlers,
                                   Supplier<Staller> stallers) {
            this.where = where;
            this.handlers = handlers;
            this.stallers = stallers;
        }

        @Override
        public void applyPushPromise(HttpRequest initiatingRequest,
                                     HttpRequest pushPromiseRequest,
                                     Function<BodyHandler<T>,
                                             CompletableFuture<HttpResponse<T>>> acceptor) {
            AtomicReference<RuntimeException> failed = new AtomicReference<>();
            Staller staller = stallers.get();
            staller.acquire();
            assert staller.willStall();
            try {
                BodyHandler handler = new StallingBodyHandler<>(
                        where.select(staller), handlers.get());
                CompletableFuture<HttpResponse<T>> cf = acceptor.apply(handler);
                Tuple<T> tuple = new Tuple(failed, cf, staller);
                promiseMap.putIfAbsent(pushPromiseRequest, tuple);
                CompletableFuture<?> done = cf.whenComplete(
                        (r, t) -> checkThreadAndStack(thread, failed, r, t));
                assert !cf.isDone();
            } finally {
                staller.release();
            }
        }
    }

    interface Extractor<T> {
        public List<String> extract(HttpResponse<T> resp);
    }

    final List<String> extractString(HttpResponse<String> resp) {
        return List.of(resp.body());
    }

    final List<String> extractStream(HttpResponse<Stream<String>> resp) {
        return resp.body().collect(Collectors.toList());
    }

    final List<String> extractInputStream(HttpResponse<InputStream> resp) {
        try (InputStream is = resp.body()) {
            return new BufferedReader(new InputStreamReader(is))
                    .lines().collect(Collectors.toList());
        } catch (IOException x) {
            throw new CompletionException(x);
        }
    }

    interface Finisher<T> {
        public void finish(Where w,
                           CompletableFuture<HttpResponse<T>> cf,
                           StallingPushPromiseHandler<T> ph,
                           Extractor<T> extractor);
    }

    static Optional<StackFrame> findFrame(Stream<StackFrame> s, String name) {
        return s.filter((f) -> f.getClassName().contains(name))
                .filter((f) -> f.getDeclaringClass().getModule().equals(HttpClient.class.getModule()))
                .findFirst();
    }

    static <T> void checkThreadAndStack(Thread thread,
                                        AtomicReference<RuntimeException> failed,
                                        T result,
                                        Throwable error) {
        if (Thread.currentThread() == thread) {
            //failed.set(new RuntimeException("Dependant action was executed in " + thread));
            List<StackFrame> httpStack = WALKER.walk(s -> s.filter(f -> f.getDeclaringClass()
                    .getModule().equals(HttpClient.class.getModule()))
                    .collect(Collectors.toList()));
            if (!httpStack.isEmpty()) {
                System.out.println("Found unexpected trace: ");
                httpStack.forEach(f -> System.out.printf("\t%s%n", f));
                failed.set(new RuntimeException("Dependant action has unexpected frame in " +
                        Thread.currentThread() + ": " + httpStack.get(0)));
<<<<<<< HEAD
            }            return;
        } else if (System.getSecurityManager() != null) {
            Optional<StackFrame> sf = WALKER.walk(s -> findFrame(s, "PrivilegedRunnable"));
            if (!sf.isPresent()) {
                failed.set(new RuntimeException("Dependant action does not have expected frame in "
                        + Thread.currentThread()));
                return;
            } else {
                System.out.println("Found expected frame: " + sf.get());
=======

>>>>>>> 63eb4853
            }
            return;
        } else {
            List<StackFrame> httpStack = WALKER.walk(s -> s.filter(f -> f.getDeclaringClass()
                    .getModule().equals(HttpClient.class.getModule()))
                    .collect(Collectors.toList()));
            if (!httpStack.isEmpty()) {
                System.out.println("Found unexpected trace: ");
                httpStack.forEach(f -> System.out.printf("\t%s%n", f));
                failed.set(new RuntimeException("Dependant action has unexpected frame in " +
                        Thread.currentThread() + ": " + httpStack.get(0)));

            }
        }
    }

    <T> void finish(Where w,
                    StallingPushPromiseHandler.Tuple<T> tuple,
                    Extractor<T> extractor) {
        AtomicReference<RuntimeException> failed = tuple.failed;
        CompletableFuture<HttpResponse<T>> done = tuple.response;
        Staller staller = tuple.staller;
        try {
            HttpResponse<T> response = done.join();
            List<String> result = extractor.extract(response);
            URI uri = response.uri();
            RuntimeException error = failed.get();
            if (error != null) {
                throw new RuntimeException("Test failed in "
                        + w + ": " + uri, error);
            }
            assertEquals(result, List.of(response.request().uri().toASCIIString()));
        } finally {
            staller.reset();
        }
    }

    <T> void finish(Where w,
                    CompletableFuture<HttpResponse<T>> cf,
                    StallingPushPromiseHandler<T> ph,
                    Extractor<T> extractor) {
        HttpResponse<T> response = cf.join();
        List<String> result = extractor.extract(response);
        for (HttpRequest req : ph.promiseMap.keySet()) {
            finish(w, ph.promiseMap.get(req), extractor);
        }
        assertEquals(ph.promiseMap.size(), 3,
                "Expected 3 push promises for " + w + " in "
                        + response.request().uri());
        assertEquals(result, List.of(response.request().uri().toASCIIString()));
    }

    interface Staller extends Consumer<Where> {
        void release();
        void acquire();
        void reset();
        boolean willStall();
    }

    static final class SemaphoreStaller implements Staller {
        final Semaphore sem = new Semaphore(1);
        @Override
        public void accept(Where where) {
            sem.acquireUninterruptibly();
        }

        @Override
        public void release() {
            sem.release();
        }

        @Override
        public void acquire() {
            sem.acquireUninterruptibly();
        }

        @Override
        public void reset() {
            sem.drainPermits();
            sem.release();
        }

        @Override
        public boolean willStall() {
            return sem.availablePermits() <= 0;
        }

        @Override
        public String toString() {
            return "SemaphoreStaller";
        }
    }

    static final class StallingBodyHandler<T> implements BodyHandler<T> {
        final Consumer<Where> stalling;
        final BodyHandler<T> bodyHandler;
        StallingBodyHandler(Consumer<Where> stalling, BodyHandler<T> bodyHandler) {
            this.stalling = stalling;
            this.bodyHandler = bodyHandler;
        }
        @Override
        public BodySubscriber<T> apply(HttpResponse.ResponseInfo rinfo) {
            stalling.accept(Where.BODY_HANDLER);
            BodySubscriber<T> subscriber = bodyHandler.apply(rinfo);
            return new StallingBodySubscriber(stalling, subscriber);
        }
    }

    static final class StallingBodySubscriber<T> implements BodySubscriber<T> {
        private final BodySubscriber<T> subscriber;
        volatile boolean onSubscribeCalled;
        final Consumer<Where> stalling;
        StallingBodySubscriber(Consumer<Where> stalling, BodySubscriber<T> subscriber) {
            this.stalling = stalling;
            this.subscriber = subscriber;
        }

        @Override
        public void onSubscribe(Flow.Subscription subscription) {
            //out.println("onSubscribe ");
            onSubscribeCalled = true;
            stalling.accept(Where.ON_SUBSCRIBE);
            subscriber.onSubscribe(subscription);
        }

        @Override
        public void onNext(List<ByteBuffer> item) {
            // out.println("onNext " + item);
            assertTrue(onSubscribeCalled);
            stalling.accept(Where.ON_NEXT);
            subscriber.onNext(item);
        }

        @Override
        public void onError(Throwable throwable) {
            //out.println("onError");
            assertTrue(onSubscribeCalled);
            stalling.accept(Where.ON_ERROR);
            subscriber.onError(throwable);
        }

        @Override
        public void onComplete() {
            //out.println("onComplete");
            assertTrue(onSubscribeCalled, "onComplete called before onSubscribe");
            stalling.accept(Where.ON_COMPLETE);
            subscriber.onComplete();
        }

        @Override
        public CompletionStage<T> getBody() {
            stalling.accept(Where.GET_BODY);
            try {
                stalling.accept(Where.BODY_CF);
            } catch (Throwable t) {
                return CompletableFuture.failedFuture(t);
            }
            return subscriber.getBody();
        }
    }


    @BeforeTest
    public void setup() throws Exception {
        sslContext = new SimpleSSLContext().get();
        if (sslContext == null)
            throw new AssertionError("Unexpected null sslContext");

        // HTTP/2
        HttpTestHandler fixedLengthHandler = new HTTP_FixedLengthHandler();
        HttpTestHandler chunkedHandler = new HTTP_ChunkedHandler();

        http2TestServer = HttpTestServer.create(HTTP_2);
        http2TestServer.addHandler(fixedLengthHandler, "/http2/fixed");
        http2TestServer.addHandler(chunkedHandler, "/http2/chunk");
        http2URI_fixed = "http://" + http2TestServer.serverAuthority() + "/http2/fixed/y";
        http2URI_chunk = "http://" + http2TestServer.serverAuthority() + "/http2/chunk/y";

        https2TestServer = HttpTestServer.create(HTTP_2, sslContext);
        https2TestServer.addHandler(fixedLengthHandler, "/https2/fixed");
        https2TestServer.addHandler(chunkedHandler, "/https2/chunk");
        https2URI_fixed = "https://" + https2TestServer.serverAuthority() + "/https2/fixed/y";
        https2URI_chunk = "https://" + https2TestServer.serverAuthority() + "/https2/chunk/y";

        http3TestServer = HttpTestServer.create(HTTP_3_ONLY, sslContext);
        http3TestServer.addHandler(fixedLengthHandler, "/http3/fixed");
        http3TestServer.addHandler(chunkedHandler, "/http3/chunk");
        http3URI_fixed = "https://" + http3TestServer.serverAuthority() + "/http3/fixed/x";
        http3URI_chunk = "https://" + http3TestServer.serverAuthority() + "/http3/chunk/x";

        serverCount.addAndGet(3);
        http2TestServer.start();
        https2TestServer.start();
        http3TestServer.start();
    }

    @AfterTest
    public void teardown() throws Exception {
        if (sharedClient != null) {
            sharedClient.close();
        }
        sharedClient = null;
        http2TestServer.stop();
        https2TestServer.stop();
        http3TestServer.stop();
    }

    static final BiPredicate<String,String> ACCEPT_ALL = (x, y) -> true;

    private static void pushPromiseFor(HttpTestExchange t,
                                       URI requestURI,
                                       String pushPath,
                                       boolean fixed)
        throws IOException
    {
        try {
            URI promise = new URI(requestURI.getScheme(),
                    requestURI.getAuthority(),
                    pushPath, null, null);
            byte[] promiseBytes = promise.toASCIIString().getBytes(UTF_8);
            out.printf("TestServer: %s Pushing promise: %s%n", now(), promise);
            err.printf("TestServer: %s Pushing promise: %s%n", now(), promise);
            HttpHeaders headers;
            if (fixed) {
                String length = String.valueOf(promiseBytes.length);
                headers = HttpHeaders.of(Map.of("Content-Length", List.of(length)),
                                         ACCEPT_ALL);
            } else {
                headers = HttpHeaders.of(Map.of(), ACCEPT_ALL); // empty
            }
            t.serverPush(promise, headers, promiseBytes);
        } catch (URISyntaxException x) {
            throw new IOException(x.getMessage(), x);
        }
    }

    private static long sendHttp3PushPromiseFrame(HttpTestExchange t,
                                                  URI requestURI,
                                                  String pushPath,
                                                  boolean fixed)
            throws IOException
    {
        try {
            URI promise = new URI(requestURI.getScheme(),
                    requestURI.getAuthority(),
                    pushPath, null, null);
            byte[] promiseBytes = promise.toASCIIString().getBytes(UTF_8);
            out.printf("TestServer: %s sending PushPromiseFrame: %s%n", now(), promise);
            err.printf("TestServer: %s Pushing PushPromiseFrame: %s%n", now(), promise);
            HttpHeaders headers;
            if (fixed) {
                String length = String.valueOf(promiseBytes.length);
                headers = HttpHeaders.of(Map.of("Content-Length", List.of(length)),
                        ACCEPT_ALL);
            } else {
                headers = HttpHeaders.of(Map.of(), ACCEPT_ALL); // empty
            }
            long pushId = t.sendHttp3PushPromiseFrame(-1, promise, headers);
            out.printf("TestServer: %s PushPromiseFrame pushId=%s sent%n", now(), pushId);
            err.printf("TestServer: %s PushPromiseFrame pushId=%s sent%n", now(), pushId);
            return pushId;
        } catch (URISyntaxException x) {
            throw new IOException(x.getMessage(), x);
        }
    }

    private static void sendHttp3PushResponse(HttpTestExchange t,
                                              long pushId,
                                              URI requestURI,
                                              String pushPath,
                                              boolean fixed)
            throws IOException
    {
        try {
            URI promise = new URI(requestURI.getScheme(),
                    requestURI.getAuthority(),
                    pushPath, null, null);
            byte[] promiseBytes = promise.toASCIIString().getBytes(UTF_8);
            out.printf("TestServer: %s sending push response pushId=%s: %s%n", now(), pushId, promise);
            err.printf("TestServer: %s Pushing push response pushId=%s: %s%n", now(), pushId, promise);
            HttpHeaders headers;
            if (fixed) {
                String length = String.valueOf(promiseBytes.length);
                headers = HttpHeaders.of(Map.of("Content-Length", List.of(length)),
                        ACCEPT_ALL);
            } else {
                headers = HttpHeaders.of(Map.of(), ACCEPT_ALL); // empty
            }
            t.sendHttp3PushResponse(pushId, promise, headers, new ByteArrayInputStream(promiseBytes));
        } catch (URISyntaxException x) {
            throw new IOException(x.getMessage(), x);
        }
    }

    static class HTTP_FixedLengthHandler implements HttpTestHandler {
        @Override
        public void handle(HttpTestExchange t) throws IOException {
            out.println("HTTP_FixedLengthHandler received request to " + t.getRequestURI());
            try (InputStream is = t.getRequestBody()) {
                is.readAllBytes();
            }
            URI requestURI = t.getRequestURI();
            for (int i = 1; i<2; i++) {
                String path = requestURI.getPath() + "/before/promise-" + i;
                pushPromiseFor(t, requestURI, path, true);
            }
            byte[] resp = t.getRequestURI().toString().getBytes(StandardCharsets.UTF_8);
            t.sendResponseHeaders(200, resp.length);

            //fixed content length
            // With HTTP/3 fixed length we send a single DataFrame,
            // therefore we can't interleave a PushPromiseFrame in
            // the middle of the DataFrame, so we're going to send
            // the PushPromiseFrame before the DataFrame, and then
            // fulfill the promise later while sending the response
            // body.
            long[] pushIds = new long[2];
            if (t.getExchangeVersion() == HTTP_3) {
                for (int i = 0; i < 2; i++) {
                    String path = requestURI.getPath() + "/after/promise-" + (i + 2);
                    pushIds[i] = sendHttp3PushPromiseFrame(t, requestURI, path, true);
                }
            }
            try (OutputStream os = t.getResponseBody()) {
                int bytes = resp.length/3;
                for (int i = 0; i<2; i++) {
                    String path = requestURI.getPath() + "/after/promise-" + (i + 2);
                    os.write(resp, i * bytes, bytes);
                    os.flush();
                    if (t.getExchangeVersion() == HTTP_2) {
                        pushPromiseFor(t, requestURI, path, true);
                    } else if (t.getExchangeVersion() == HTTP_3) {
                        sendHttp3PushResponse(t, pushIds[i], requestURI, path, true);
                    }
                }
                os.write(resp, 2*bytes, resp.length - 2*bytes);
            }
        }

    }

    static class HTTP_ChunkedHandler implements HttpTestHandler {
        @Override
        public void handle(HttpTestExchange t) throws IOException {
            out.println("HTTP_ChunkedHandler received request to " + t.getRequestURI());
            byte[] resp = t.getRequestURI().toString().getBytes(StandardCharsets.UTF_8);
            try (InputStream is = t.getRequestBody()) {
                is.readAllBytes();
            }
            URI requestURI = t.getRequestURI();
            for (int i = 1; i<2; i++) {
                String path = requestURI.getPath() + "/before/promise-" + i;
                pushPromiseFor(t, requestURI, path, false);
            }
            t.sendResponseHeaders(200, -1); // chunked/variable
            try (OutputStream os = t.getResponseBody()) {
                int bytes = resp.length/3;
                for (int i = 0; i<2; i++) {
                    String path = requestURI.getPath() + "/after/promise-" + (i + 2);
                    os.write(resp, i * bytes, bytes);
                    os.flush();
                    pushPromiseFor(t, requestURI, path, false);
                }
                os.write(resp, 2*bytes, resp.length - 2*bytes);
            }
        }
    }


}<|MERGE_RESOLUTION|>--- conflicted
+++ resolved
@@ -537,8 +537,8 @@
                 httpStack.forEach(f -> System.out.printf("\t%s%n", f));
                 failed.set(new RuntimeException("Dependant action has unexpected frame in " +
                         Thread.currentThread() + ": " + httpStack.get(0)));
-<<<<<<< HEAD
-            }            return;
+            }
+            return;
         } else if (System.getSecurityManager() != null) {
             Optional<StackFrame> sf = WALKER.walk(s -> findFrame(s, "PrivilegedRunnable"));
             if (!sf.isPresent()) {
@@ -547,11 +547,7 @@
                 return;
             } else {
                 System.out.println("Found expected frame: " + sf.get());
-=======
-
->>>>>>> 63eb4853
-            }
-            return;
+            }
         } else {
             List<StackFrame> httpStack = WALKER.walk(s -> s.filter(f -> f.getDeclaringClass()
                     .getModule().equals(HttpClient.class.getModule()))
@@ -600,6 +596,7 @@
                 "Expected 3 push promises for " + w + " in "
                         + response.request().uri());
         assertEquals(result, List.of(response.request().uri().toASCIIString()));
+
     }
 
     interface Staller extends Consumer<Where> {
