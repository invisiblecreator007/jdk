/*
 * Copyright (c) 2025, Arm Limited. All rights reserved.
 * DO NOT ALTER OR REMOVE COPYRIGHT NOTICES OR THIS FILE HEADER.
 *
 * This code is free software; you can redistribute it and/or modify it
 * under the terms of the GNU General Public License version 2 only, as
 * published by the Free Software Foundation.
 *
 * This code is distributed in the hope that it will be useful, but WITHOUT
 * ANY WARRANTY; without even the implied warranty of MERCHANTABILITY or
 * FITNESS FOR A PARTICULAR PURPOSE.  See the GNU General Public License
 * version 2 for more details (a copy is included in the LICENSE file that
 * accompanied this code).
 *
 * You should have received a copy of the GNU General Public License version
 * 2 along with this work; if not, write to the Free Software Foundation,
 * Inc., 51 Franklin St, Fifth Floor, Boston, MA 02110-1301 USA.
 *
 * Please contact Oracle, 500 Oracle Parkway, Redwood Shores, CA 94065 USA
 * or visit www.oracle.com if you need additional information or have any
 * questions.
 */
package compiler.c2.irTests;

import compiler.lib.ir_framework.*;
import jdk.incubator.vector.Float16;
import static jdk.incubator.vector.Float16.*;
import jdk.test.lib.Asserts;

/*
 * @test
 * @bug 8338061
 * @summary Test that Ideal transformations of ConvF2HF are being performed as expected.
 * @requires (os.arch != "ppc64" & os.arch != "ppc64le") | vm.cpu.features ~= ".*darn.*"
 * @modules jdk.incubator.vector
 * @library /test/lib /
 * @run driver compiler.c2.irTests.ConvF2HFIdealizationTests
 */
public class ConvF2HFIdealizationTests {
    private short[] sin;
    private short[] sout;
    private static final int SIZE = 65504;
    public ConvF2HFIdealizationTests() {
        sin  = new short[SIZE];
        sout = new short[SIZE];
        for (int i = 0; i < SIZE; i++) {
            sin[i] = Float.floatToFloat16((float)i);
        }
    }
    public static void main(String[] args) {
        TestFramework.runWithFlags("--add-modules=jdk.incubator.vector", "-XX:-UseSuperWord");
    }

    @Test
    @IR(counts = {IRNode.REINTERPRET_S2HF, ">=1", IRNode.REINTERPRET_HF2S, ">=1", IRNode.ADD_HF, ">=1" },
        failOn = {IRNode.ADD_F, IRNode.CONV_HF2F, IRNode.CONV_F2HF},
<<<<<<< HEAD
        applyIfCPUFeature = {"avx512_fp16", "true"})
    @IR(counts = {IRNode.REINTERPRET_S2HF, ">=1", IRNode.REINTERPRET_HF2S, ">=1", IRNode.ADD_HF, ">=1" },
        failOn = {IRNode.ADD_F, IRNode.CONV_HF2F, IRNode.CONV_F2HF},
        applyIfCPUFeatureAnd = {"fphp", "true", "asimdhp", "true"})
=======
        applyIfCPUFeatureOr = {"avx512_fp16", "true", "zfh", "true"})
>>>>>>> 0edd018a
    // Test pattern - ConvHF2F -> AddF -> ConvF2HF is optimized to ReinterpretS2HF -> AddHF -> ReinterpretHF2S
    public void test1() {
        for (int i = 0; i < SIZE; i++) {
            sout[i] = Float.floatToFloat16(Float.float16ToFloat(sin[i]) + Float.float16ToFloat(sin[i]));
        }
    }

    @Check(test="test1")
    public void checkResult() {
        for (int i = 0; i < SIZE; i++) {
            short expected = Float16.float16ToRawShortBits(Float16.add(Float16.shortBitsToFloat16(sin[i]), Float16.shortBitsToFloat16(sin[i])));
            if (expected != sout[i]) {
                throw new RuntimeException("Invalid result: sout[" + i + "] = " + sout[i] + " != " + expected);
            }
        }
    }
}<|MERGE_RESOLUTION|>--- conflicted
+++ resolved
@@ -54,14 +54,10 @@
     @Test
     @IR(counts = {IRNode.REINTERPRET_S2HF, ">=1", IRNode.REINTERPRET_HF2S, ">=1", IRNode.ADD_HF, ">=1" },
         failOn = {IRNode.ADD_F, IRNode.CONV_HF2F, IRNode.CONV_F2HF},
-<<<<<<< HEAD
-        applyIfCPUFeature = {"avx512_fp16", "true"})
+        applyIfCPUFeatureOr = {"avx512_fp16", "true", "zfh", "true"})
     @IR(counts = {IRNode.REINTERPRET_S2HF, ">=1", IRNode.REINTERPRET_HF2S, ">=1", IRNode.ADD_HF, ">=1" },
         failOn = {IRNode.ADD_F, IRNode.CONV_HF2F, IRNode.CONV_F2HF},
         applyIfCPUFeatureAnd = {"fphp", "true", "asimdhp", "true"})
-=======
-        applyIfCPUFeatureOr = {"avx512_fp16", "true", "zfh", "true"})
->>>>>>> 0edd018a
     // Test pattern - ConvHF2F -> AddF -> ConvF2HF is optimized to ReinterpretS2HF -> AddHF -> ReinterpretHF2S
     public void test1() {
         for (int i = 0; i < SIZE; i++) {
