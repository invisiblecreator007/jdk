--- conflicted
+++ resolved
@@ -108,14 +108,10 @@
         "sha3",
         "asimd",
         "sve",
-<<<<<<< HEAD
+        "sve2",
         "fphp",
         "asimdhp",
-        // Riscv64
-=======
-        "sve2",
         // RISCV64
->>>>>>> 0edd018a
         "rvv",
         "zbkb",
         "zfh",
