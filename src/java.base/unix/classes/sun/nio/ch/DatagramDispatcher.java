/*
<<<<<<< HEAD
 * Copyright (c) 2001, 2024, Oracle and/or its affiliates. All rights reserved.
=======
 * Copyright (c) 2001, 2025, Oracle and/or its affiliates. All rights reserved.
>>>>>>> 5b42c46b
 * DO NOT ALTER OR REMOVE COPYRIGHT NOTICES OR THIS FILE HEADER.
 *
 * This code is free software; you can redistribute it and/or modify it
 * under the terms of the GNU General Public License version 2 only, as
 * published by the Free Software Foundation.  Oracle designates this
 * particular file as subject to the "Classpath" exception as provided
 * by Oracle in the LICENSE file that accompanied this code.
 *
 * This code is distributed in the hope that it will be useful, but WITHOUT
 * ANY WARRANTY; without even the implied warranty of MERCHANTABILITY or
 * FITNESS FOR A PARTICULAR PURPOSE.  See the GNU General Public License
 * version 2 for more details (a copy is included in the LICENSE file that
 * accompanied this code).
 *
 * You should have received a copy of the GNU General Public License version
 * 2 along with this work; if not, write to the Free Software Foundation,
 * Inc., 51 Franklin St, Fifth Floor, Boston, MA 02110-1301 USA.
 *
 * Please contact Oracle, 500 Oracle Parkway, Redwood Shores, CA 94065 USA
 * or visit www.oracle.com if you need additional information or have any
 * questions.
 */

package sun.nio.ch;

import java.io.FileDescriptor;
import java.io.IOException;

/**
 * Allows different platforms to call different native methods
 * for read and write operations.
 */

class DatagramDispatcher extends UnixDispatcher {

<<<<<<< HEAD
=======
    static {
        IOUtil.load();
    }

    @Override
>>>>>>> 5b42c46b
    int read(FileDescriptor fd, long address, int len) throws IOException {
        return read0(fd, address, len);
    }

    @Override
    long readv(FileDescriptor fd, long address, int len) throws IOException {
        return readv0(fd, address, len);
    }

    @Override
    int write(FileDescriptor fd, long address, int len) throws IOException {
        return write0(fd, address, len);
    }

    @Override
    long writev(FileDescriptor fd, long address, int len) throws IOException {
        return writev0(fd, address, len);
    }

    @Override
    void dup(FileDescriptor fd1, FileDescriptor fd2) throws IOException {
        dup0(fd1, fd2);
    }

    private static native int read0(FileDescriptor fd, long address, int len)
        throws IOException;

    private static native long readv0(FileDescriptor fd, long address, int len)
        throws IOException;

    private static native int write0(FileDescriptor fd, long address, int len)
        throws IOException;

    private static native long writev0(FileDescriptor fd, long address, int len)
        throws IOException;

    private static native void dup0(FileDescriptor fd1, FileDescriptor fd2)
        throws IOException;
}<|MERGE_RESOLUTION|>--- conflicted
+++ resolved
@@ -1,9 +1,5 @@
 /*
-<<<<<<< HEAD
- * Copyright (c) 2001, 2024, Oracle and/or its affiliates. All rights reserved.
-=======
  * Copyright (c) 2001, 2025, Oracle and/or its affiliates. All rights reserved.
->>>>>>> 5b42c46b
  * DO NOT ALTER OR REMOVE COPYRIGHT NOTICES OR THIS FILE HEADER.
  *
  * This code is free software; you can redistribute it and/or modify it
@@ -39,14 +35,7 @@
 
 class DatagramDispatcher extends UnixDispatcher {
 
-<<<<<<< HEAD
-=======
-    static {
-        IOUtil.load();
-    }
-
     @Override
->>>>>>> 5b42c46b
     int read(FileDescriptor fd, long address, int len) throws IOException {
         return read0(fd, address, len);
     }
