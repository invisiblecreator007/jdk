--- conflicted
+++ resolved
@@ -233,17 +233,12 @@
      * @since 1.5
      */
     @Override
-<<<<<<< HEAD
-=======
-    @SuppressWarnings("unchecked")
->>>>>>> da462cf2
     public TypeVariable<Constructor<T>>[] getTypeParameters() {
         if (hasGenericInformation()) {
             return getGenericInfo().getTypeVariables();
         } else
             return GenericInfo.emptyTypeVars();
     }
-
 
     @Override
     Class<?>[] getSharedParameterTypes() {
