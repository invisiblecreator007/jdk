/*
 * Copyright (c) 2019, 2025, Oracle and/or its affiliates. All rights reserved.
 * DO NOT ALTER OR REMOVE COPYRIGHT NOTICES OR THIS FILE HEADER.
 *
 * This code is free software; you can redistribute it and/or modify it
 * under the terms of the GNU General Public License version 2 only, as
 * published by the Free Software Foundation.  Oracle designates this
 * particular file as subject to the "Classpath" exception as provided
 * by Oracle in the LICENSE file that accompanied this code.
 *
 * This code is distributed in the hope that it will be useful, but WITHOUT
 * ANY WARRANTY; without even the implied warranty of MERCHANTABILITY or
 * FITNESS FOR A PARTICULAR PURPOSE.  See the GNU General Public License
 * version 2 for more details (a copy is included in the LICENSE file that
 * accompanied this code).
 *
 * You should have received a copy of the GNU General Public License version
 * 2 along with this work; if not, write to the Free Software Foundation,
 * Inc., 51 Franklin St, Fifth Floor, Boston, MA 02110-1301 USA.
 *
 * Please contact Oracle, 500 Oracle Parkway, Redwood Shores, CA 94065 USA
 * or visit www.oracle.com if you need additional information or have any
 * questions.
 */

package jdk.javadoc.internal.doclets.formats.html.taglets;

import java.net.URI;
import java.net.URISyntaxException;
import java.util.EnumSet;
import java.util.List;
import java.util.Optional;

import javax.lang.model.element.Element;
import javax.lang.model.element.ExecutableElement;

import com.sun.source.doctree.DocTree;
import com.sun.source.doctree.SpecTree;
import com.sun.source.util.DocTreePath;

import jdk.javadoc.doclet.Taglet;
import jdk.javadoc.internal.doclets.formats.html.Contents;
import jdk.javadoc.internal.doclets.formats.html.HtmlConfiguration;
import jdk.javadoc.internal.doclets.toolkit.util.CommentHelper;
import jdk.javadoc.internal.doclets.toolkit.util.DocFinder;
import jdk.javadoc.internal.doclets.toolkit.util.Utils;
import jdk.javadoc.internal.html.Content;
import jdk.javadoc.internal.html.ContentBuilder;
import jdk.javadoc.internal.html.HtmlTree;
import jdk.javadoc.internal.html.Text;

/**
 * A taglet that represents the {@code @spec} tag.
 */
public class SpecTaglet extends BaseTaglet implements InheritableTaglet {
    private final Contents contents;

    SpecTaglet(HtmlConfiguration config) {
        super(config, DocTree.Kind.SPEC, false, EnumSet.allOf(Taglet.Location.class));
        this.contents = config.contents;
    }

    @Override
    public Output inherit(Element dst, Element src, DocTree tag, boolean isFirstSentence) {
        CommentHelper ch = utils.getCommentHelper(dst);
        var path = ch.getDocTreePath(tag);
        messages.warning(path, "doclet.inheritDocWithinInappropriateTag");
        return new Output(null, null, List.of(), true /* true, otherwise there will be an exception up the stack */);
    }

    @Override
    public Content getAllBlockTagOutput(Element holder, TagletWriter tagletWriter) {
        this.tagletWriter = tagletWriter;
        List<? extends SpecTree> tags = utils.getSpecTrees(holder);
        Element e = holder;
        if (utils.isMethod(holder)) {
            var docFinder = utils.docFinder();
            Optional<Documentation> result = docFinder.search((ExecutableElement) holder,
                    m -> DocFinder.Result.fromOptional(extract(utils, m))).toOptional();
            if (result.isPresent()) {
                e = result.get().method();
                tags = result.get().specTrees();
            }
        }
        return specTagOutput(e, tags);
    }

    /**
     * Returns the output for one or more {@code @spec} tags.
     *
     * @param holder  the element that owns the doc comment
     * @param specTags the array of @spec tags.
     *
     * @return the output
     */
    public Content specTagOutput(Element holder, List<? extends SpecTree> specTags) {
        if (specTags.isEmpty()) {
            return Text.EMPTY;
        }

        var links = specTags.stream()
                .map(st -> specTagToContent(holder, st)).toList();

        var specList = tagletWriter.tagList(links);
        return new ContentBuilder(
                HtmlTree.DT(contents.externalSpecifications),
                HtmlTree.DD(specList));
    }

    private record Documentation(List<? extends SpecTree> specTrees, ExecutableElement method) { }

    private static Optional<Documentation> extract(Utils utils, ExecutableElement method) {
        List<? extends SpecTree> tags = utils.getSpecTrees(method);
        return tags.isEmpty() ? Optional.empty() : Optional.of(new Documentation(tags, method));
    }

    private Content specTagToContent(Element holder, SpecTree specTree) {
        var htmlWriter = tagletWriter.htmlWriter;
        String specTreeURL = specTree.getURL().getBody();
        List<? extends DocTree> specTreeLabel = specTree.getTitle();
        Content label = htmlWriter.commentTagsToContent(holder, specTreeLabel, tagletWriter.context.isFirstSentence);
        return getExternalSpecContent(holder, specTree, specTreeURL,
<<<<<<< HEAD
                label.stripTags().toString().replaceAll("\\s+", " "), label);
=======
                utils.normalizeWhitespace(textOf(label)), label);
    }

    // this is here, for now, but might be a useful addition elsewhere,
    // perhaps as a method on Content
    private String textOf(Content c) {
        return appendText(new StringBuilder(), c).toString();
    }

    private StringBuilder appendText(StringBuilder sb, Content c) {
        if (c instanceof ContentBuilder cb) {
            appendText(sb, cb.getContents());
        } else if (c instanceof HtmlTree ht) {
            appendText(sb, ht.getContents());
        } else if (c instanceof RawHtml rh) {
            sb.append(rh.toString().replaceAll("<[^>]*>", ""));
        } else if (c instanceof TextBuilder tb) {
            sb.append(tb.toString());
        } else if (c instanceof Text t) {
            sb.append(t.toString());
        } else if (c instanceof Entity e) {
            sb.append(e.toString());
        }
        return sb;
    }

    private StringBuilder appendText(StringBuilder sb, List<? extends Content> contents) {
        contents.forEach(c -> appendText(sb, c));
        return sb;
>>>>>>> 9088afc4
    }

    Content getExternalSpecContent(Element holder,
                                   DocTree docTree,
                                   String url,
                                   String searchText,
                                   Content title) {
        URI specURI;
        try {
            // Use the canonical title of the spec if one is available
            specURI = new URI(url);
        } catch (URISyntaxException e) {
            CommentHelper ch = utils.getCommentHelper(holder);
            DocTreePath dtp = ch.getDocTreePath(docTree);
            tagletWriter.htmlWriter.messages.error(dtp, "doclet.Invalid_URL", e.getMessage());
            specURI = null;
        }

        Content titleWithAnchor = tagletWriter.createAnchorAndSearchIndex(holder,
                searchText,
                title,
                "",
                docTree);

        if (specURI == null) {
            return titleWithAnchor;
        } else {
            var htmlWriter = tagletWriter.htmlWriter;
            return HtmlTree.A(htmlWriter.resolveExternalSpecURI(specURI), titleWithAnchor);
        }

    }
}<|MERGE_RESOLUTION|>--- conflicted
+++ resolved
@@ -120,39 +120,7 @@
         List<? extends DocTree> specTreeLabel = specTree.getTitle();
         Content label = htmlWriter.commentTagsToContent(holder, specTreeLabel, tagletWriter.context.isFirstSentence);
         return getExternalSpecContent(holder, specTree, specTreeURL,
-<<<<<<< HEAD
-                label.stripTags().toString().replaceAll("\\s+", " "), label);
-=======
-                utils.normalizeWhitespace(textOf(label)), label);
-    }
-
-    // this is here, for now, but might be a useful addition elsewhere,
-    // perhaps as a method on Content
-    private String textOf(Content c) {
-        return appendText(new StringBuilder(), c).toString();
-    }
-
-    private StringBuilder appendText(StringBuilder sb, Content c) {
-        if (c instanceof ContentBuilder cb) {
-            appendText(sb, cb.getContents());
-        } else if (c instanceof HtmlTree ht) {
-            appendText(sb, ht.getContents());
-        } else if (c instanceof RawHtml rh) {
-            sb.append(rh.toString().replaceAll("<[^>]*>", ""));
-        } else if (c instanceof TextBuilder tb) {
-            sb.append(tb.toString());
-        } else if (c instanceof Text t) {
-            sb.append(t.toString());
-        } else if (c instanceof Entity e) {
-            sb.append(e.toString());
-        }
-        return sb;
-    }
-
-    private StringBuilder appendText(StringBuilder sb, List<? extends Content> contents) {
-        contents.forEach(c -> appendText(sb, c));
-        return sb;
->>>>>>> 9088afc4
+                utils.normalizeWhitespace(label.stripTags().toString()), label);
     }
 
     Content getExternalSpecContent(Element holder,
