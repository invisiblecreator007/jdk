--- conflicted
+++ resolved
@@ -227,19 +227,14 @@
             Content member = getMemberSummaryHeader(target);
             summaryTreeList.forEach(member::add);
             buildSummary(target, member);
-<<<<<<< HEAD
-            writer.tableOfContents.addLink(HtmlIds.forMemberSummary(kind), getSummaryLabel());
+            writer.tableOfContents.addLink(HtmlIds.forMemberSummary(kind), getSummaryLabel(),
+                    TableOfContents.Level.FIRST);
 
             // Omit TOC entries for inherited members unless there's a substantial number of own members.
             if (!inheritedTocEntries.isEmpty() && ownMemberCount > 8 && inheritedSummaries > 0) {
-                writer.tableOfContents.pushNestedList();
-                inheritedTocEntries.forEach(writer.tableOfContents::addLink);
-                writer.tableOfContents.popNestedList();
-            }
-=======
-            writer.tableOfContents.addLink(HtmlIds.forMemberSummary(kind), getSummaryLabel(),
-                    TableOfContents.Level.FIRST);
->>>>>>> b2da0d34
+                inheritedTocEntries.forEach((key, value)
+                        -> writer.tableOfContents.addLink(key, value, TableOfContents.Level.SECOND));
+            }
         }
     }
 
