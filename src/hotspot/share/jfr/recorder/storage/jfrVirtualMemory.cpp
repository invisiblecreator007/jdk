--- conflicted
+++ resolved
@@ -117,11 +117,7 @@
                               _rs.base(),
                               _rs.size(),
                               os::vm_page_size());
-<<<<<<< HEAD
-  MemTracker::record_virtual_memory_type((address)_rs.base(), _rs.size(), mtTracing);
-=======
-  MemTracker::record_virtual_memory_tag((address)_rs.base(), mtTracing);
->>>>>>> 52ba7282
+  MemTracker::record_virtual_memory_tag((address)_rs.base(), _rs.size(), mtTracing);
   assert(is_aligned(_rs.base(), os::vm_page_size()), "invariant");
   assert(is_aligned(_rs.size(), os::vm_page_size()), "invariant");
 
