--- conflicted
+++ resolved
@@ -39,11 +39,8 @@
 class JfrStackTrace : public JfrCHeapObj {
   friend class JfrNativeSamplerCallback;
   friend class JfrStackTraceRepository;
-<<<<<<< HEAD
+  friend class LeakProfilerStackTraceWriter;
   friend class JfrThreadSampling;
-=======
-  friend class LeakProfilerStackTraceWriter;
->>>>>>> abbf1a02
   friend class ObjectSampleCheckpoint;
   friend class ObjectSampler;
   friend class StackTraceResolver;
@@ -86,13 +83,10 @@
 
   traceid hash() const { return _hash; }
   traceid id() const { return _id; }
-<<<<<<< HEAD
 
   bool record(JavaThread* current_thread, int skip, int64_t stack_filter_id);
   bool record(JavaThread* jt, const frame& frame, const JfrSampleRequest& request);
-=======
   bool should_write() const { return !_written; }
->>>>>>> abbf1a02
 };
 
 #endif // SHARE_JFR_RECORDER_STACKTRACE_JFRSTACKTRACE_HPP