--- conflicted
+++ resolved
@@ -361,19 +361,11 @@
  public:
   VirtualMemoryTracker(bool is_detailed_mode) : _tree(is_detailed_mode) { }
 
-<<<<<<< HEAD
   void add_reserved_region       (address base_addr, size_t size, const NativeCallStack& stack, MemTag mem_tag = mtNone);
   void add_committed_region      (address base_addr, size_t size, const NativeCallStack& stack);
   void remove_uncommitted_region (address base_addr, size_t size);
   void remove_released_region    (address base_addr, size_t size);
   void set_reserved_region_tag   (address addr, MemTag mem_tag);
-=======
-  static bool add_committed_region      (address base_addr, size_t size, const NativeCallStack& stack);
-  static bool remove_uncommitted_region (address base_addr, size_t size);
-  static bool remove_released_region    (address base_addr, size_t size);
-  static bool remove_released_region    (ReservedMemoryRegion* rgn);
-  static void set_reserved_region_type  (address addr, size_t size, MemTag mem_tag);
->>>>>>> cf0308b2
 
   // Given an existing memory mapping registered with NMT, split the mapping in
   //  two. The newly created two mappings will be registered under the call
