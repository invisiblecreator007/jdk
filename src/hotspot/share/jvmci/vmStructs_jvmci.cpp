/*
 * Copyright (c) 2015, 2025, Oracle and/or its affiliates. All rights reserved.
 * DO NOT ALTER OR REMOVE COPYRIGHT NOTICES OR THIS FILE HEADER.
 *
 * This code is free software; you can redistribute it and/or modify it
 * under the terms of the GNU General Public License version 2 only, as
 * published by the Free Software Foundation.
 *
 * This code is distributed in the hope that it will be useful, but WITHOUT
 * ANY WARRANTY; without even the implied warranty of MERCHANTABILITY or
 * FITNESS FOR A PARTICULAR PURPOSE.  See the GNU General Public License
 * version 2 for more details (a copy is included in the LICENSE file that
 * accompanied this code).
 *
 * You should have received a copy of the GNU General Public License version
 * 2 along with this work; if not, write to the Free Software Foundation,
 * Inc., 51 Franklin St, Fifth Floor, Boston, MA 02110-1301 USA.
 *
 * Please contact Oracle, 500 Oracle Parkway, Redwood Shores, CA 94065 USA
 * or visit www.oracle.com if you need additional information or have any
 * questions.
 *
 */

#include "code/codeCache.hpp"
#include "code/compiledIC.hpp"
#include "compiler/compileBroker.hpp"
#include "gc/shared/collectedHeap.hpp"
#include "jvmci/jvmciCodeInstaller.hpp"
#include "jvmci/jvmciCompilerToVM.hpp"
#include "jvmci/jvmciRuntime.hpp"
#include "jvmci/vmStructs_jvmci.hpp"
#include "oops/klassVtable.hpp"
#include "oops/methodCounters.hpp"
#include "oops/objArrayKlass.hpp"
#include "prims/jvmtiThreadState.hpp"
#include "runtime/continuationEntry.hpp"
#include "runtime/deoptimization.hpp"
#include "runtime/flags/jvmFlag.hpp"
#include "runtime/objectMonitor.hpp"
#include "runtime/osThread.hpp"
#include "runtime/sharedRuntime.hpp"
#include "runtime/stubRoutines.hpp"
#include "runtime/vm_version.hpp"
#if INCLUDE_G1GC
#include "gc/g1/g1BarrierSetRuntime.hpp"
#include "gc/g1/g1CardTable.hpp"
#include "gc/g1/g1HeapRegion.hpp"
#include "gc/g1/g1ThreadLocalData.hpp"
#endif
#if INCLUDE_ZGC
#include "gc/z/zBarrierSetAssembler.hpp"
#include "gc/z/zBarrierSetRuntime.hpp"
#include "gc/z/zThreadLocalData.hpp"
#endif

#define VM_STRUCTS(nonstatic_field, static_field, unchecked_nonstatic_field, volatile_nonstatic_field) \
  static_field(CompilerToVM::Data,             oopDesc_klass_offset_in_bytes,          int)                                          \
  static_field(CompilerToVM::Data,             arrayOopDesc_length_offset_in_bytes,    int)                                          \
                                                                                                                                     \
  static_field(CompilerToVM::Data,             Klass_vtable_start_offset,              int)                                          \
  static_field(CompilerToVM::Data,             Klass_vtable_length_offset,             int)                                          \
                                                                                                                                     \
  static_field(CompilerToVM::Data,             Method_extra_stack_entries,             int)                                          \
                                                                                                                                     \
  static_field(CompilerToVM::Data,             SharedRuntime_ic_miss_stub,             address)                                      \
  static_field(CompilerToVM::Data,             SharedRuntime_handle_wrong_method_stub, address)                                      \
  static_field(CompilerToVM::Data,             SharedRuntime_deopt_blob_unpack,        address)                                      \
  static_field(CompilerToVM::Data,             SharedRuntime_deopt_blob_unpack_with_exception_in_tls,                                \
                                                                                       address)                                      \
  static_field(CompilerToVM::Data,             SharedRuntime_deopt_blob_uncommon_trap, address)                                      \
  static_field(CompilerToVM::Data,             SharedRuntime_polling_page_return_handler,                                            \
                                                                                       address)                                      \
  static_field(CompilerToVM::Data,             SharedRuntime_throw_delayed_StackOverflowError_entry,                                 \
                                                                                       address)                                      \
                                                                                                                                     \
  static_field(CompilerToVM::Data,             nmethod_entry_barrier, address)                                                       \
  static_field(CompilerToVM::Data,             thread_disarmed_guard_value_offset, int)                                              \
  static_field(CompilerToVM::Data,             thread_address_bad_mask_offset, int)                                                  \
  AARCH64_ONLY(static_field(CompilerToVM::Data, BarrierSetAssembler_nmethod_patching_type, int))                                     \
  AARCH64_ONLY(static_field(CompilerToVM::Data, BarrierSetAssembler_patching_epoch_addr, address))                                   \
                                                                                                                                     \
  static_field(CompilerToVM::Data,             ZBarrierSetRuntime_load_barrier_on_oop_field_preloaded, address)                      \
  static_field(CompilerToVM::Data,             ZBarrierSetRuntime_load_barrier_on_weak_oop_field_preloaded, address)                 \
  static_field(CompilerToVM::Data,             ZBarrierSetRuntime_load_barrier_on_phantom_oop_field_preloaded, address)              \
  static_field(CompilerToVM::Data,             ZBarrierSetRuntime_weak_load_barrier_on_oop_field_preloaded, address)                 \
  static_field(CompilerToVM::Data,             ZBarrierSetRuntime_weak_load_barrier_on_weak_oop_field_preloaded, address)            \
  static_field(CompilerToVM::Data,             ZBarrierSetRuntime_weak_load_barrier_on_phantom_oop_field_preloaded, address)         \
  static_field(CompilerToVM::Data,             ZBarrierSetRuntime_load_barrier_on_oop_array, address)                                \
  static_field(CompilerToVM::Data,             ZBarrierSetRuntime_clone, address)                                                    \
                                                                                                                                     \
  static_field(CompilerToVM::Data,             ZPointerVectorLoadBadMask_address, address)                                           \
  static_field(CompilerToVM::Data,             ZPointerVectorStoreBadMask_address, address)                                          \
  static_field(CompilerToVM::Data,             ZPointerVectorStoreGoodMask_address, address)                                         \
                                                                                                                                     \
  static_field(CompilerToVM::Data,             continuations_enabled, bool)                                                          \
                                                                                                                                     \
  static_field(CompilerToVM::Data,             ThreadLocalAllocBuffer_alignment_reserve, size_t)                                     \
                                                                                                                                     \
  static_field(CompilerToVM::Data,             Universe_collectedHeap,                 CollectedHeap*)                               \
  static_field(CompilerToVM::Data,             Universe_base_vtable_size,              int)                                          \
  static_field(CompilerToVM::Data,             Universe_narrow_oop_base,               address)                                      \
  static_field(CompilerToVM::Data,             Universe_narrow_oop_shift,              int)                                          \
  static_field(CompilerToVM::Data,             Universe_narrow_klass_base,             address)                                      \
  static_field(CompilerToVM::Data,             Universe_narrow_klass_shift,            int)                                          \
  static_field(CompilerToVM::Data,             Universe_non_oop_bits,                  void*)                                        \
  static_field(CompilerToVM::Data,             Universe_verify_oop_mask,               uintptr_t)                                    \
  static_field(CompilerToVM::Data,             Universe_verify_oop_bits,               uintptr_t)                                    \
                                                                                                                                     \
  static_field(CompilerToVM::Data,             _supports_inline_contig_alloc,          bool)                                         \
  static_field(CompilerToVM::Data,             _heap_end_addr,                         HeapWord**)                                   \
  static_field(CompilerToVM::Data,             _heap_top_addr,                         HeapWord* volatile*)                          \
                                                                                                                                     \
  static_field(CompilerToVM::Data,             _max_oop_map_stack_offset,              int)                                          \
  static_field(CompilerToVM::Data,             _fields_annotations_base_offset,        int)                                          \
                                                                                                                                     \
  static_field(CompilerToVM::Data,             cardtable_start_address,                CardTable::CardValue*)                        \
  static_field(CompilerToVM::Data,             cardtable_shift,                        int)                                          \
                                                                                                                                     \
  X86_ONLY(static_field(CompilerToVM::Data,    L1_line_size,                           int))                                         \
                                                                                                                                     \
  static_field(CompilerToVM::Data,             vm_page_size,                           size_t)                                       \
                                                                                                                                     \
  static_field(CompilerToVM::Data,             sizeof_vtableEntry,                     int)                                          \
  static_field(CompilerToVM::Data,             sizeof_ExceptionTableElement,           int)                                          \
  static_field(CompilerToVM::Data,             sizeof_LocalVariableTableElement,       int)                                          \
  static_field(CompilerToVM::Data,             sizeof_ConstantPool,                    int)                                          \
  static_field(CompilerToVM::Data,             sizeof_narrowKlass,                     int)                                          \
  static_field(CompilerToVM::Data,             sizeof_arrayOopDesc,                    int)                                          \
  static_field(CompilerToVM::Data,             sizeof_BasicLock,                       int)                                          \
  ZGC_ONLY(static_field(CompilerToVM::Data,    sizeof_ZStoreBarrierEntry,              int))                                         \
                                                                                                                                     \
  static_field(CompilerToVM::Data,             dsin,                                   address)                                      \
  static_field(CompilerToVM::Data,             dcos,                                   address)                                      \
  static_field(CompilerToVM::Data,             dtan,                                   address)                                      \
  static_field(CompilerToVM::Data,             dtanh,                                  address)                                      \
  static_field(CompilerToVM::Data,             dexp,                                   address)                                      \
  static_field(CompilerToVM::Data,             dlog,                                   address)                                      \
  static_field(CompilerToVM::Data,             dlog10,                                 address)                                      \
  static_field(CompilerToVM::Data,             dpow,                                   address)                                      \
                                                                                                                                     \
  static_field(CompilerToVM::Data,             symbol_init,                            address)                                      \
  static_field(CompilerToVM::Data,             symbol_clinit,                          address)                                      \
                                                                                                                                     \
  static_field(CompilerToVM::Data,             data_section_item_alignment,            int)                                          \
                                                                                                                                     \
  JVMTI_ONLY(static_field(CompilerToVM::Data,  _should_notify_object_alloc,            int*))                                         \
                                                                                                                                     \
  static_field(Abstract_VM_Version,            _features,                              uint64_t)                                     \
                                                                                                                                     \
  nonstatic_field(Annotations,                 _class_annotations,                     AnnotationArray*)                             \
  nonstatic_field(Annotations,                 _fields_annotations,                    Array<AnnotationArray*>*)                     \
                                                                                                                                     \
  nonstatic_field(Array<int>,                  _length,                                int)                                          \
  unchecked_nonstatic_field(Array<u1>,         _data,                                  sizeof(u1))                                   \
  unchecked_nonstatic_field(Array<u2>,         _data,                                  sizeof(u2))                                   \
  nonstatic_field(Array<Klass*>,               _length,                                int)                                          \
  nonstatic_field(Array<Klass*>,               _data[0],                               Klass*)                                       \
                                                                                                                                     \
  volatile_nonstatic_field(BasicLock,          _metadata,                              uintptr_t)                                    \
                                                                                                                                     \
  static_field(CodeCache,                      _low_bound,                             address)                                      \
  static_field(CodeCache,                      _high_bound,                            address)                                      \
                                                                                                                                     \
  nonstatic_field(CollectedHeap,               _total_collections,                     unsigned int)                                 \
                                                                                                                                     \
  nonstatic_field(CompileTask,                 _num_inlined_bytecodes,                 int)                                          \
                                                                                                                                     \
  volatile_nonstatic_field(CompiledICData,     _speculated_method,                     Method*)                                      \
  volatile_nonstatic_field(CompiledICData,     _speculated_klass,                      uintptr_t)                                    \
  nonstatic_field(CompiledICData,              _itable_defc_klass,                     Klass*)                                       \
  nonstatic_field(CompiledICData,              _itable_refc_klass,                     Klass*)                                       \
                                                                                                                                     \
  nonstatic_field(ConstantPool,                _tags,                                  Array<u1>*)                                   \
  nonstatic_field(ConstantPool,                _pool_holder,                           InstanceKlass*)                               \
  nonstatic_field(ConstantPool,                _length,                                int)                                          \
  nonstatic_field(ConstantPool,                _flags,                                 u2)                                           \
  nonstatic_field(ConstantPool,                _source_file_name_index,                u2)                                           \
                                                                                                                                     \
  nonstatic_field(ConstMethod,                 _constants,                             ConstantPool*)                                \
  nonstatic_field(ConstMethod,                 _flags._flags,                          u4)                                           \
  nonstatic_field(ConstMethod,                 _code_size,                             u2)                                           \
  nonstatic_field(ConstMethod,                 _name_index,                            u2)                                           \
  nonstatic_field(ConstMethod,                 _signature_index,                       u2)                                           \
  nonstatic_field(ConstMethod,                 _method_idnum,                          u2)                                           \
  nonstatic_field(ConstMethod,                 _max_stack,                             u2)                                           \
  nonstatic_field(ConstMethod,                 _max_locals,                            u2)                                           \
                                                                                                                                     \
  nonstatic_field(DataLayout,                  _header._struct._tag,                   u1)                                           \
  nonstatic_field(DataLayout,                  _header._struct._flags,                 u1)                                           \
  nonstatic_field(DataLayout,                  _header._struct._bci,                   u2)                                           \
  nonstatic_field(DataLayout,                  _header._struct._traps,                 u4)                                           \
  nonstatic_field(DataLayout,                  _cells[0],                              intptr_t)                                     \
                                                                                                                                     \
  nonstatic_field(Deoptimization::UnrollBlock, _size_of_deoptimized_frame,             int)                                          \
  nonstatic_field(Deoptimization::UnrollBlock, _caller_adjustment,                     int)                                          \
  nonstatic_field(Deoptimization::UnrollBlock, _number_of_frames,                      int)                                          \
  nonstatic_field(Deoptimization::UnrollBlock, _total_frame_sizes,                     int)                                          \
  nonstatic_field(Deoptimization::UnrollBlock, _frame_sizes,                           intptr_t*)                                    \
  nonstatic_field(Deoptimization::UnrollBlock, _frame_pcs,                             address*)                                     \
  nonstatic_field(Deoptimization::UnrollBlock, _initial_info,                          intptr_t)                                     \
  nonstatic_field(Deoptimization::UnrollBlock, _unpack_kind,                           int)                                          \
                                                                                                                                     \
  nonstatic_field(ExceptionTableElement,       start_pc,                                      u2)                                    \
  nonstatic_field(ExceptionTableElement,       end_pc,                                        u2)                                    \
  nonstatic_field(ExceptionTableElement,       handler_pc,                                    u2)                                    \
  nonstatic_field(ExceptionTableElement,       catch_type_index,                              u2)                                    \
                                                                                                                                     \
  nonstatic_field(InstanceKlass,               _fieldinfo_stream,                             Array<u1>*)                            \
  nonstatic_field(InstanceKlass,               _constants,                                    ConstantPool*)                         \
  volatile_nonstatic_field(InstanceKlass,      _init_state,                                   InstanceKlass::ClassState)             \
  volatile_nonstatic_field(InstanceKlass,      _init_thread,                                  JavaThread*)                           \
  nonstatic_field(InstanceKlass,               _misc_flags._flags,                            u2)                                    \
  nonstatic_field(InstanceKlass,               _annotations,                                  Annotations*)                          \
                                                                                                                                     \
  volatile_nonstatic_field(JavaFrameAnchor,    _last_Java_sp,                                 intptr_t*)                             \
  volatile_nonstatic_field(JavaFrameAnchor,    _last_Java_pc,                                 address)                               \
                                                                                                                                     \
  nonstatic_field(JVMCICompileState,           _jvmti_can_hotswap_or_post_breakpoint,         jbyte)                                 \
  nonstatic_field(JVMCICompileState,           _jvmti_can_access_local_variables,             jbyte)                                 \
  nonstatic_field(JVMCICompileState,           _jvmti_can_post_on_exceptions,                 jbyte)                                 \
  nonstatic_field(JVMCICompileState,           _jvmti_can_pop_frame,                          jbyte)                                 \
  nonstatic_field(JVMCICompileState,           _compilation_ticks,                            jint)                                  \
                                                                                                                                     \
  nonstatic_field(JavaThread,                  _threadObj,                                    OopHandle)                             \
  nonstatic_field(JavaThread,                  _vthread,                                      OopHandle)                             \
  nonstatic_field(JavaThread,                  _scopedValueCache,                             OopHandle)                             \
  nonstatic_field(JavaThread,                  _anchor,                                       JavaFrameAnchor)                       \
  nonstatic_field(JavaThread,                  _monitor_owner_id,                             int64_t)                               \
  nonstatic_field(JavaThread,                  _vm_result,                                    oop)                                   \
  nonstatic_field(JavaThread,                  _stack_overflow_state._stack_overflow_limit,   address)                               \
  volatile_nonstatic_field(JavaThread,         _exception_oop,                                oop)                                   \
  volatile_nonstatic_field(JavaThread,         _exception_pc,                                 address)                               \
  volatile_nonstatic_field(JavaThread,         _is_method_handle_return,                      int)                                   \
  volatile_nonstatic_field(JavaThread,         _doing_unsafe_access,                          bool)                                  \
  nonstatic_field(JavaThread,                  _osthread,                                     OSThread*)                             \
  nonstatic_field(JavaThread,                  _saved_exception_pc,                           address)                               \
  nonstatic_field(JavaThread,                  _pending_deoptimization,                       int)                                   \
  nonstatic_field(JavaThread,                  _pending_failed_speculation,                   jlong)                                 \
  nonstatic_field(JavaThread,                  _pending_transfer_to_interpreter,              bool)                                  \
  nonstatic_field(JavaThread,                  _jvmci_counters,                               jlong*)                                \
  nonstatic_field(JavaThread,                  _jvmci_reserved0,                              jlong)                                 \
  nonstatic_field(JavaThread,                  _jvmci_reserved1,                              jlong)                                 \
  nonstatic_field(JavaThread,                  _jvmci_reserved_oop0,                          oop)                                   \
  nonstatic_field(JavaThread,                  _should_post_on_exceptions_flag,               int)                                   \
  nonstatic_field(JavaThread,                  _jni_environment,                              JNIEnv)                                \
  nonstatic_field(JavaThread,                  _stack_overflow_state._reserved_stack_activation, address)                            \
  nonstatic_field(JavaThread,                  _held_monitor_count,                           intx)                                  \
  nonstatic_field(JavaThread,                  _lock_stack,                                   LockStack)                             \
  nonstatic_field(JavaThread,                  _om_cache,                                     OMCache)                               \
  nonstatic_field(JavaThread,                  _cont_entry,                                   ContinuationEntry*)                    \
  nonstatic_field(JavaThread,                  _unlocked_inflated_monitor,                    ObjectMonitor*)                        \
  JVMTI_ONLY(nonstatic_field(JavaThread,       _is_in_VTMS_transition,                        bool))                                 \
  JVMTI_ONLY(nonstatic_field(JavaThread,       _is_disable_suspend,                           bool))                                 \
                                                                                                                                     \
  nonstatic_field(ContinuationEntry,           _pin_count,                                    uint32_t)                              \
  nonstatic_field(LockStack,                   _top,                                          uint32_t)                              \
                                                                                                                                     \
  JVMTI_ONLY(static_field(JvmtiVTMSTransitionDisabler, _VTMS_notify_jvmti_events,             bool))                                 \
                                                                                                                                     \
  static_field(java_lang_Class,                _klass_offset,                                 int)                                   \
  static_field(java_lang_Class,                _array_klass_offset,                           int)                                   \
                                                                                                                                     \
  nonstatic_field(InvocationCounter,           _counter,                                      unsigned int)                          \
                                                                                                                                     \
  nonstatic_field(Klass,                       _secondary_super_cache,                        Klass*)                                \
  nonstatic_field(Klass,                       _secondary_supers,                             Array<Klass*>*)                        \
  nonstatic_field(Klass,                       _super,                                        Klass*)                                \
  nonstatic_field(Klass,                       _super_check_offset,                           juint)                                 \
  volatile_nonstatic_field(Klass,              _subklass,                                     Klass*)                                \
  nonstatic_field(Klass,                       _layout_helper,                                jint)                                  \
  nonstatic_field(Klass,                       _name,                                         Symbol*)                               \
  volatile_nonstatic_field(Klass,              _next_sibling,                                 Klass*)                                \
  nonstatic_field(Klass,                       _java_mirror,                                  OopHandle)                             \
  nonstatic_field(Klass,                       _access_flags,                                 AccessFlags)                           \
  nonstatic_field(Klass,                       _class_loader_data,                            ClassLoaderData*)                      \
  nonstatic_field(Klass,                       _secondary_supers_bitmap,                      uintx)                                 \
  nonstatic_field(Klass,                       _hash_slot,                                    uint8_t)                               \
  nonstatic_field(Klass,                       _misc_flags._flags,                            u1)                                    \
  nonstatic_field(Klass,                       _prototype_header,                             markWord)                              \
                                                                                                                                     \
  nonstatic_field(LocalVariableTableElement,   start_bci,                                     u2)                                    \
  nonstatic_field(LocalVariableTableElement,   length,                                        u2)                                    \
  nonstatic_field(LocalVariableTableElement,   name_cp_index,                                 u2)                                    \
  nonstatic_field(LocalVariableTableElement,   descriptor_cp_index,                           u2)                                    \
  nonstatic_field(LocalVariableTableElement,   signature_cp_index,                            u2)                                    \
  nonstatic_field(LocalVariableTableElement,   slot,                                          u2)                                    \
                                                                                                                                     \
  nonstatic_field(Method,                      _constMethod,                                  ConstMethod*)                          \
  nonstatic_field(Method,                      _method_data,                                  MethodData*)                           \
  nonstatic_field(Method,                      _method_counters,                              MethodCounters*)                       \
  nonstatic_field(Method,                      _access_flags,                                 AccessFlags)                           \
  nonstatic_field(Method,                      _vtable_index,                                 int)                                   \
  nonstatic_field(Method,                      _intrinsic_id,                                 u2)                                    \
  nonstatic_field(Method,                      _flags._status,                                u4)                                    \
  volatile_nonstatic_field(Method,             _code,                                         nmethod*)                              \
  volatile_nonstatic_field(Method,             _from_compiled_entry,                          address)                               \
                                                                                                                                     \
  nonstatic_field(MethodCounters,              _invoke_mask,                                  int)                                   \
  nonstatic_field(MethodCounters,              _backedge_mask,                                int)                                   \
  nonstatic_field(MethodCounters,              _interpreter_throwout_count,                   u2)                                    \
  JVMTI_ONLY(nonstatic_field(MethodCounters,   _number_of_breakpoints,                        u2))                                   \
  nonstatic_field(MethodCounters,              _invocation_counter,                           InvocationCounter)                     \
  nonstatic_field(MethodCounters,              _backedge_counter,                             InvocationCounter)                     \
                                                                                                                                     \
  nonstatic_field(MethodData,                  _size,                                         int)                                   \
  nonstatic_field(MethodData,                  _method,                                       Method*)                               \
  nonstatic_field(MethodData,                  _data_size,                                    int)                                   \
  nonstatic_field(MethodData,                  _data[0],                                      intptr_t)                              \
  nonstatic_field(MethodData,                  _parameters_type_data_di,                      int)                                   \
  nonstatic_field(MethodData,                  _compiler_counters._nof_decompiles,            uint)                                  \
  nonstatic_field(MethodData,                  _compiler_counters._nof_overflow_recompiles,   uint)                                  \
  nonstatic_field(MethodData,                  _compiler_counters._nof_overflow_traps,        uint)                                  \
  nonstatic_field(MethodData,                  _compiler_counters._trap_hist._array[0],       u1)                                    \
  nonstatic_field(MethodData,                  _eflags,                                       intx)                                  \
  nonstatic_field(MethodData,                  _arg_local,                                    intx)                                  \
  nonstatic_field(MethodData,                  _arg_stack,                                    intx)                                  \
  nonstatic_field(MethodData,                  _arg_returned,                                 intx)                                  \
  nonstatic_field(MethodData,                  _tenure_traps,                                 uint)                                  \
  nonstatic_field(MethodData,                  _invoke_mask,                                  int)                                   \
  nonstatic_field(MethodData,                  _backedge_mask,                                int)                                   \
  nonstatic_field(MethodData,                  _jvmci_ir_size,                                int)                                   \
                                                                                                                                     \
  nonstatic_field(nmethod,                     _verified_entry_offset,                        u2)                                    \
  nonstatic_field(nmethod,                     _comp_level,                                   CompLevel)                             \
                                                                                                                                     \
  nonstatic_field(ObjArrayKlass,               _element_klass,                                Klass*)                                \
                                                                                                                                     \
  volatile_nonstatic_field(ObjectMonitor,      _owner,                                        int64_t)                               \
  volatile_nonstatic_field(ObjectMonitor,      _recursions,                                   intptr_t)                              \
  volatile_nonstatic_field(ObjectMonitor,      _entry_list,                                   ObjectWaiter*)                         \
  volatile_nonstatic_field(ObjectMonitor,      _succ,                                         int64_t)                               \
  volatile_nonstatic_field(ObjectMonitor,      _stack_locker,                                 BasicLock*)                            \
                                                                                                                                     \
  volatile_nonstatic_field(oopDesc,            _mark,                                         markWord)                              \
  volatile_nonstatic_field(oopDesc,            _metadata._klass,                              Klass*)                                \
                                                                                                                                     \
  static_field(StubRoutines,                _verify_oop_count,                                jint)                                  \
                                                                                                                                     \
  static_field(StubRoutines,                _jbyte_arraycopy,                                 address)                               \
  static_field(StubRoutines,                _jshort_arraycopy,                                address)                               \
  static_field(StubRoutines,                _jint_arraycopy,                                  address)                               \
  static_field(StubRoutines,                _jlong_arraycopy,                                 address)                               \
  static_field(StubRoutines,                _oop_arraycopy,                                   address)                               \
  static_field(StubRoutines,                _oop_arraycopy_uninit,                            address)                               \
  static_field(StubRoutines,                _jbyte_disjoint_arraycopy,                        address)                               \
  static_field(StubRoutines,                _jshort_disjoint_arraycopy,                       address)                               \
  static_field(StubRoutines,                _jint_disjoint_arraycopy,                         address)                               \
  static_field(StubRoutines,                _jlong_disjoint_arraycopy,                        address)                               \
  static_field(StubRoutines,                _oop_disjoint_arraycopy,                          address)                               \
  static_field(StubRoutines,                _oop_disjoint_arraycopy_uninit,                   address)                               \
  static_field(StubRoutines,                _arrayof_jbyte_arraycopy,                         address)                               \
  static_field(StubRoutines,                _arrayof_jshort_arraycopy,                        address)                               \
  static_field(StubRoutines,                _arrayof_jint_arraycopy,                          address)                               \
  static_field(StubRoutines,                _arrayof_jlong_arraycopy,                         address)                               \
  static_field(StubRoutines,                _arrayof_oop_arraycopy,                           address)                               \
  static_field(StubRoutines,                _arrayof_oop_arraycopy_uninit,                    address)                               \
  static_field(StubRoutines,                _arrayof_jbyte_disjoint_arraycopy,                address)                               \
  static_field(StubRoutines,                _arrayof_jshort_disjoint_arraycopy,               address)                               \
  static_field(StubRoutines,                _arrayof_jint_disjoint_arraycopy,                 address)                               \
  static_field(StubRoutines,                _arrayof_jlong_disjoint_arraycopy,                address)                               \
  static_field(StubRoutines,                _arrayof_oop_disjoint_arraycopy,                  address)                               \
  static_field(StubRoutines,                _arrayof_oop_disjoint_arraycopy_uninit,           address)                               \
  static_field(StubRoutines,                _checkcast_arraycopy,                             address)                               \
  static_field(StubRoutines,                _checkcast_arraycopy_uninit,                      address)                               \
  static_field(StubRoutines,                _unsafe_arraycopy,                                address)                               \
  static_field(StubRoutines,                _generic_arraycopy,                               address)                               \
  static_field(StubRoutines,                _array_sort,                                      address)                               \
  static_field(StubRoutines,                _array_partition,                                 address)                               \
  static_field(StubRoutines,                _unsafe_setmemory,                                address)                               \
                                                                                                                                     \
  static_field(StubRoutines,                _aescrypt_encryptBlock,                           address)                               \
  static_field(StubRoutines,                _aescrypt_decryptBlock,                           address)                               \
  static_field(StubRoutines,                _cipherBlockChaining_encryptAESCrypt,             address)                               \
  static_field(StubRoutines,                _cipherBlockChaining_decryptAESCrypt,             address)                               \
  static_field(StubRoutines,                _electronicCodeBook_encryptAESCrypt,              address)                               \
  static_field(StubRoutines,                _electronicCodeBook_decryptAESCrypt,              address)                               \
  static_field(StubRoutines,                _counterMode_AESCrypt,                            address)                               \
  static_field(StubRoutines,                _galoisCounterMode_AESCrypt,                      address)                               \
  static_field(StubRoutines,                _base64_encodeBlock,                              address)                               \
  static_field(StubRoutines,                _base64_decodeBlock,                              address)                               \
  static_field(StubRoutines,                _ghash_processBlocks,                             address)                               \
  static_field(StubRoutines,                _md5_implCompress,                                address)                               \
  static_field(StubRoutines,                _md5_implCompressMB,                              address)                               \
  static_field(StubRoutines,                _chacha20Block,                                   address)                               \
  static_field(StubRoutines,                _poly1305_processBlocks,                          address)                               \
  static_field(StubRoutines,                _intpoly_montgomeryMult_P256,                     address)                               \
  static_field(StubRoutines,                _intpoly_assign,                                  address)                               \
  static_field(StubRoutines,                _sha1_implCompress,                               address)                               \
  static_field(StubRoutines,                _sha1_implCompressMB,                             address)                               \
  static_field(StubRoutines,                _sha256_implCompress,                             address)                               \
  static_field(StubRoutines,                _sha256_implCompressMB,                           address)                               \
  static_field(StubRoutines,                _sha512_implCompress,                             address)                               \
  static_field(StubRoutines,                _sha512_implCompressMB,                           address)                               \
  static_field(StubRoutines,                _sha3_implCompress,                               address)                               \
  static_field(StubRoutines,                _double_keccak,                                   address)                               \
  static_field(StubRoutines,                _sha3_implCompressMB,                             address)                               \
  static_field(StubRoutines,                _dilithiumAlmostNtt,                              address)                               \
  static_field(StubRoutines,                _dilithiumAlmostInverseNtt,                       address)                               \
  static_field(StubRoutines,                _dilithiumNttMult,                                address)                               \
  static_field(StubRoutines,                _dilithiumMontMulByConstant,                      address)                               \
  static_field(StubRoutines,                _dilithiumDecomposePoly,                          address)                               \
  static_field(StubRoutines,                _updateBytesCRC32,                                address)                               \
  static_field(StubRoutines,                _crc_table_adr,                                   address)                               \
  static_field(StubRoutines,                _crc32c_table_addr,                               address)                               \
  static_field(StubRoutines,                _updateBytesCRC32C,                               address)                               \
  static_field(StubRoutines,                _updateBytesAdler32,                              address)                               \
  static_field(StubRoutines,                _multiplyToLen,                                   address)                               \
  static_field(StubRoutines,                _squareToLen,                                     address)                               \
  static_field(StubRoutines,                _mulAdd,                                          address)                               \
  static_field(StubRoutines,                _montgomeryMultiply,                              address)                               \
  static_field(StubRoutines,                _montgomerySquare,                                address)                               \
  static_field(StubRoutines,                _vectorizedMismatch,                              address)                               \
  static_field(StubRoutines,                _bigIntegerRightShiftWorker,                      address)                               \
  static_field(StubRoutines,                _bigIntegerLeftShiftWorker,                       address)                               \
  static_field(StubRoutines,                _cont_thaw,                                       address)                               \
  static_field(StubRoutines,                _lookup_secondary_supers_table_slow_path_stub,    address)                               \
                                                                                                                                     \
  nonstatic_field(Thread,                   _poll_data,                                       SafepointMechanism::ThreadData)        \
  nonstatic_field(Thread,                   _tlab,                                            ThreadLocalAllocBuffer)                \
  nonstatic_field(Thread,                   _allocated_bytes,                                 jlong)                                 \
  JFR_ONLY(nonstatic_field(Thread,          _jfr_thread_local,                                JfrThreadLocal))                       \
                                                                                                                                     \
  static_field(java_lang_Thread,            _tid_offset,                                      int)                                   \
  static_field(java_lang_Thread,            _jvmti_is_in_VTMS_transition_offset,              int)                                   \
  JFR_ONLY(static_field(java_lang_Thread,   _jfr_epoch_offset,                                int))                                  \
                                                                                                                                     \
  JFR_ONLY(nonstatic_field(JfrThreadLocal,  _vthread_id,                                      traceid))                              \
  JFR_ONLY(nonstatic_field(JfrThreadLocal,  _vthread_epoch,                                   u2))                                   \
  JFR_ONLY(nonstatic_field(JfrThreadLocal,  _vthread_excluded,                                bool))                                 \
  JFR_ONLY(nonstatic_field(JfrThreadLocal,  _vthread,                                         bool))                                 \
                                                                                                                                     \
  nonstatic_field(ThreadLocalAllocBuffer,   _start,                                           HeapWord*)                             \
  nonstatic_field(ThreadLocalAllocBuffer,   _top,                                             HeapWord*)                             \
  nonstatic_field(ThreadLocalAllocBuffer,   _end,                                             HeapWord*)                             \
  nonstatic_field(ThreadLocalAllocBuffer,   _pf_top,                                          HeapWord*)                             \
  nonstatic_field(ThreadLocalAllocBuffer,   _desired_size,                                    size_t)                                \
  nonstatic_field(ThreadLocalAllocBuffer,   _refill_waste_limit,                              size_t)                                \
  nonstatic_field(ThreadLocalAllocBuffer,   _number_of_refills,                               unsigned)                              \
  nonstatic_field(ThreadLocalAllocBuffer,   _slow_allocations,                                unsigned)                              \
                                                                                                                                     \
  nonstatic_field(SafepointMechanism::ThreadData, _polling_word,                              volatile uintptr_t)                    \
  nonstatic_field(SafepointMechanism::ThreadData, _polling_page,                              volatile uintptr_t)                    \
                                                                                                                                     \
  nonstatic_field(ThreadShadow,             _pending_exception,                               oop)                                   \
                                                                                                                                     \
  static_field(Symbol,                      _vm_symbols[0],                                   Symbol*)                               \
                                                                                                                                     \
  nonstatic_field(vtableEntry,              _method,                                          Method*)                               \

#define VM_TYPES(declare_type, declare_toplevel_type, declare_integer_type, declare_unsigned_integer_type) \
  declare_integer_type(bool)                                              \
  declare_unsigned_integer_type(size_t)                                   \
  declare_integer_type(intx)                                              \
  declare_unsigned_integer_type(uintx)                                    \
  declare_integer_type(CompLevel)                                         \
                                                                          \
  declare_toplevel_type(BasicLock)                                        \
  declare_toplevel_type(CompilerToVM)                                     \
  declare_toplevel_type(ExceptionTableElement)                            \
  declare_toplevel_type(JVMFlag)                                          \
  declare_toplevel_type(JVMFlag*)                                         \
  declare_toplevel_type(InvocationCounter)                                \
  declare_toplevel_type(JVMCICompileState)                                \
  declare_toplevel_type(JVMCIEnv)                                         \
  declare_toplevel_type(LocalVariableTableElement)                        \
  declare_toplevel_type(narrowKlass)                                      \
  declare_toplevel_type(ObjectWaiter)                                     \
  declare_toplevel_type(Symbol*)                                          \
  declare_toplevel_type(vtableEntry)                                      \
                                                                          \
  declare_toplevel_type(oopDesc)                                          \
    declare_type(arrayOopDesc, oopDesc)                                   \
                                                                          \
  declare_toplevel_type(CompiledICData)                                   \
  declare_toplevel_type(MetaspaceObj)                                     \
    declare_type(Metadata, MetaspaceObj)                                  \
    declare_type(Klass, Metadata)                                         \
      declare_type(InstanceKlass, Klass)                                  \
    declare_type(ConstantPool, Metadata)                                  \

#define VM_INT_CONSTANTS(declare_constant, declare_constant_with_value, declare_preprocessor_constant) \
  declare_preprocessor_constant("ASSERT", DEBUG_ONLY(1) NOT_DEBUG(0))     \
                                                                          \
  declare_constant(CompLevel_none)                                        \
  declare_constant(CompLevel_simple)                                      \
  declare_constant(CompLevel_limited_profile)                             \
  declare_constant(CompLevel_full_profile)                                \
  declare_constant(CompLevel_full_optimization)                           \
  declare_constant(HeapWordSize)                                          \
  declare_constant(InvocationEntryBci)                                    \
  declare_constant(JVMCINMethodData::SPECULATION_LENGTH_BITS)             \
                                                                          \
  declare_constant(FieldInfo::FieldFlags::_ff_injected)                   \
  declare_constant(FieldInfo::FieldFlags::_ff_stable)                     \
  declare_preprocessor_constant("JVM_ACC_VARARGS", JVM_ACC_VARARGS)       \
  declare_preprocessor_constant("JVM_ACC_BRIDGE", JVM_ACC_BRIDGE)         \
  declare_preprocessor_constant("JVM_ACC_ANNOTATION", JVM_ACC_ANNOTATION) \
  declare_preprocessor_constant("JVM_ACC_ENUM", JVM_ACC_ENUM)             \
  declare_preprocessor_constant("JVM_ACC_SYNTHETIC", JVM_ACC_SYNTHETIC)   \
  declare_preprocessor_constant("JVM_ACC_INTERFACE", JVM_ACC_INTERFACE)   \
                                                                          \
  declare_constant(JVM_CONSTANT_Utf8)                                     \
  declare_constant(JVM_CONSTANT_Unicode)                                  \
  declare_constant(JVM_CONSTANT_Integer)                                  \
  declare_constant(JVM_CONSTANT_Float)                                    \
  declare_constant(JVM_CONSTANT_Long)                                     \
  declare_constant(JVM_CONSTANT_Double)                                   \
  declare_constant(JVM_CONSTANT_Class)                                    \
  declare_constant(JVM_CONSTANT_String)                                   \
  declare_constant(JVM_CONSTANT_Fieldref)                                 \
  declare_constant(JVM_CONSTANT_Methodref)                                \
  declare_constant(JVM_CONSTANT_InterfaceMethodref)                       \
  declare_constant(JVM_CONSTANT_NameAndType)                              \
  declare_constant(JVM_CONSTANT_MethodHandle)                             \
  declare_constant(JVM_CONSTANT_MethodType)                               \
  declare_constant(JVM_CONSTANT_InvokeDynamic)                            \
  declare_constant(JVM_CONSTANT_Dynamic)                                  \
  declare_constant(JVM_CONSTANT_Module)                                   \
  declare_constant(JVM_CONSTANT_Package)                                  \
  declare_constant(JVM_CONSTANT_ExternalMax)                              \
                                                                          \
  declare_constant(JVM_CONSTANT_Invalid)                                  \
  declare_constant(JVM_CONSTANT_InternalMin)                              \
  declare_constant(JVM_CONSTANT_UnresolvedClass)                          \
  declare_constant(JVM_CONSTANT_ClassIndex)                               \
  declare_constant(JVM_CONSTANT_StringIndex)                              \
  declare_constant(JVM_CONSTANT_UnresolvedClassInError)                   \
  declare_constant(JVM_CONSTANT_MethodHandleInError)                      \
  declare_constant(JVM_CONSTANT_MethodTypeInError)                        \
  declare_constant(JVM_CONSTANT_DynamicInError)                           \
  declare_constant(JVM_CONSTANT_InternalMax)                              \
                                                                          \
  declare_constant(ArrayData::array_len_off_set)                          \
  declare_constant(ArrayData::array_start_off_set)                        \
                                                                          \
  declare_constant(BitData::exception_seen_flag)                          \
  declare_constant(BitData::null_seen_flag)                               \
  declare_constant(BranchData::not_taken_off_set)                         \
                                                                          \
  declare_constant_with_value("CardTable::dirty_card", CardTable::dirty_card_val()) \
  declare_constant_with_value("LockStack::_end_offset", LockStack::end_offset()) \
  declare_constant_with_value("OMCache::oop_to_oop_difference", OMCache::oop_to_oop_difference()) \
  declare_constant_with_value("OMCache::oop_to_monitor_difference", OMCache::oop_to_monitor_difference()) \
                                                                          \
  declare_constant(CodeInstaller::VERIFIED_ENTRY)                         \
  declare_constant(CodeInstaller::UNVERIFIED_ENTRY)                       \
  declare_constant(CodeInstaller::OSR_ENTRY)                              \
  declare_constant(CodeInstaller::EXCEPTION_HANDLER_ENTRY)                \
  declare_constant(CodeInstaller::DEOPT_HANDLER_ENTRY)                    \
  declare_constant(CodeInstaller::FRAME_COMPLETE)                         \
  declare_constant(CodeInstaller::ENTRY_BARRIER_PATCH)                    \
  declare_constant(CodeInstaller::INVOKEINTERFACE)                        \
  declare_constant(CodeInstaller::INVOKEVIRTUAL)                          \
  declare_constant(CodeInstaller::INVOKESTATIC)                           \
  declare_constant(CodeInstaller::INVOKESPECIAL)                          \
  declare_constant(CodeInstaller::INLINE_INVOKE)                          \
  declare_constant(CodeInstaller::POLL_NEAR)                              \
  declare_constant(CodeInstaller::POLL_RETURN_NEAR)                       \
  declare_constant(CodeInstaller::POLL_FAR)                               \
  declare_constant(CodeInstaller::POLL_RETURN_FAR)                        \
  declare_constant(CodeInstaller::CARD_TABLE_SHIFT)                       \
  declare_constant(CodeInstaller::CARD_TABLE_ADDRESS)                     \
  declare_constant(CodeInstaller::HEAP_TOP_ADDRESS)                       \
  declare_constant(CodeInstaller::HEAP_END_ADDRESS)                       \
  declare_constant(CodeInstaller::NARROW_KLASS_BASE_ADDRESS)              \
  declare_constant(CodeInstaller::NARROW_OOP_BASE_ADDRESS)                \
  declare_constant(CodeInstaller::CRC_TABLE_ADDRESS)                      \
  declare_constant(CodeInstaller::LOG_OF_HEAP_REGION_GRAIN_BYTES)         \
  declare_constant(CodeInstaller::INLINE_CONTIGUOUS_ALLOCATION_SUPPORTED) \
  declare_constant(CodeInstaller::DEOPT_MH_HANDLER_ENTRY)                 \
  declare_constant(CodeInstaller::VERIFY_OOP_COUNT_ADDRESS)               \
  declare_constant(CodeInstaller::VERIFY_OOPS)                            \
  declare_constant(CodeInstaller::VERIFY_OOP_BITS)                        \
  declare_constant(CodeInstaller::VERIFY_OOP_MASK)                        \
  declare_constant(CodeInstaller::INVOKE_INVALID)                         \
                                                                          \
  declare_constant(CodeInstaller::ILLEGAL)                                \
  declare_constant(CodeInstaller::REGISTER_PRIMITIVE)                     \
  declare_constant(CodeInstaller::REGISTER_OOP)                           \
  declare_constant(CodeInstaller::REGISTER_NARROW_OOP)                    \
  declare_constant(CodeInstaller::REGISTER_VECTOR)                        \
  declare_constant(CodeInstaller::STACK_SLOT_PRIMITIVE)                   \
  declare_constant(CodeInstaller::STACK_SLOT_OOP)                         \
  declare_constant(CodeInstaller::STACK_SLOT_NARROW_OOP)                  \
  declare_constant(CodeInstaller::STACK_SLOT_VECTOR)                      \
  declare_constant(CodeInstaller::STACK_SLOT4_PRIMITIVE)                  \
  declare_constant(CodeInstaller::STACK_SLOT4_OOP)                        \
  declare_constant(CodeInstaller::STACK_SLOT4_NARROW_OOP)                 \
  declare_constant(CodeInstaller::STACK_SLOT4_VECTOR)                     \
  declare_constant(CodeInstaller::VIRTUAL_OBJECT_ID)                      \
  declare_constant(CodeInstaller::VIRTUAL_OBJECT_ID2)                     \
  declare_constant(CodeInstaller::NULL_CONSTANT)                          \
  declare_constant(CodeInstaller::RAW_CONSTANT)                           \
  declare_constant(CodeInstaller::PRIMITIVE_0)                            \
  declare_constant(CodeInstaller::PRIMITIVE4)                             \
  declare_constant(CodeInstaller::PRIMITIVE8)                             \
  declare_constant(CodeInstaller::JOBJECT)                                \
  declare_constant(CodeInstaller::OBJECT_ID)                              \
  declare_constant(CodeInstaller::OBJECT_ID2)                             \
                                                                          \
  declare_constant(CodeInstaller::NO_FINALIZABLE_SUBCLASS)                \
  declare_constant(CodeInstaller::CONCRETE_SUBTYPE)                       \
  declare_constant(CodeInstaller::LEAF_TYPE)                              \
  declare_constant(CodeInstaller::CONCRETE_METHOD)                        \
  declare_constant(CodeInstaller::CALLSITE_TARGET_VALUE)                  \
                                                                          \
  declare_constant(CodeInstaller::PATCH_OBJECT_ID)                        \
  declare_constant(CodeInstaller::PATCH_OBJECT_ID2)                       \
  declare_constant(CodeInstaller::PATCH_NARROW_OBJECT_ID)                 \
  declare_constant(CodeInstaller::PATCH_NARROW_OBJECT_ID2)                \
  declare_constant(CodeInstaller::PATCH_JOBJECT)                          \
  declare_constant(CodeInstaller::PATCH_NARROW_JOBJECT)                   \
  declare_constant(CodeInstaller::PATCH_KLASS)                            \
  declare_constant(CodeInstaller::PATCH_NARROW_KLASS)                     \
  declare_constant(CodeInstaller::PATCH_METHOD)                           \
  declare_constant(CodeInstaller::PATCH_DATA_SECTION_REFERENCE)           \
                                                                          \
  declare_constant(CodeInstaller::SITE_CALL)                              \
  declare_constant(CodeInstaller::SITE_FOREIGN_CALL)                      \
  declare_constant(CodeInstaller::SITE_FOREIGN_CALL_NO_DEBUG_INFO)        \
  declare_constant(CodeInstaller::SITE_SAFEPOINT)                         \
  declare_constant(CodeInstaller::SITE_INFOPOINT)                         \
  declare_constant(CodeInstaller::SITE_IMPLICIT_EXCEPTION)                \
  declare_constant(CodeInstaller::SITE_IMPLICIT_EXCEPTION_DISPATCH)       \
  declare_constant(CodeInstaller::SITE_MARK)                              \
  declare_constant(CodeInstaller::SITE_DATA_PATCH)                        \
  declare_constant(CodeInstaller::SITE_EXCEPTION_HANDLER)                 \
                                                                          \
  declare_constant(CodeInstaller::DI_HAS_REFERENCE_MAP)                   \
  declare_constant(CodeInstaller::DI_HAS_CALLEE_SAVE_INFO)                \
  declare_constant(CodeInstaller::DI_HAS_FRAMES)                          \
                                                                          \
  declare_constant(CodeInstaller::DIF_HAS_LOCALS)                         \
  declare_constant(CodeInstaller::DIF_HAS_STACK)                          \
  declare_constant(CodeInstaller::DIF_HAS_LOCKS)                          \
  declare_constant(CodeInstaller::DIF_DURING_CALL)                        \
  declare_constant(CodeInstaller::DIF_RETHROW_EXCEPTION)                  \
                                                                          \
  declare_constant(CodeInstaller::HCC_IS_NMETHOD)                         \
  declare_constant(CodeInstaller::HCC_HAS_ASSUMPTIONS)                    \
  declare_constant(CodeInstaller::HCC_HAS_METHODS)                        \
  declare_constant(CodeInstaller::HCC_HAS_DEOPT_RESCUE_SLOT)              \
  declare_constant(CodeInstaller::HCC_HAS_COMMENTS)                       \
                                                                          \
  declare_constant(CodeInstaller::NO_REGISTER)                            \
                                                                          \
  declare_constant(CollectedHeap::None)                                   \
  declare_constant(CollectedHeap::Serial)                                 \
  declare_constant(CollectedHeap::Parallel)                               \
  declare_constant(CollectedHeap::G1)                                     \
  declare_constant(CollectedHeap::Epsilon)                                \
  declare_constant(CollectedHeap::Z)                                      \
  declare_constant(CollectedHeap::Shenandoah)                             \
                                                                          \
  declare_constant(vmIntrinsics::FIRST_MH_SIG_POLY)                       \
  declare_constant(vmIntrinsics::LAST_MH_SIG_POLY)                        \
  declare_constant(vmIntrinsics::_invokeGeneric)                          \
  declare_constant(vmIntrinsics::_compiledLambdaForm)                     \
                                                                          \
  declare_constant(ConstantPool::_has_dynamic_constant)                   \
                                                                          \
  declare_constant(ConstMethodFlags::_misc_has_linenumber_table)          \
  declare_constant(ConstMethodFlags::_misc_has_localvariable_table)       \
  declare_constant(ConstMethodFlags::_misc_has_exception_table)           \
  declare_constant(ConstMethodFlags::_misc_has_method_annotations)        \
  declare_constant(ConstMethodFlags::_misc_has_parameter_annotations)     \
  declare_constant(ConstMethodFlags::_misc_caller_sensitive)              \
  declare_constant(ConstMethodFlags::_misc_is_hidden)                     \
  declare_constant(ConstMethodFlags::_misc_intrinsic_candidate)           \
  declare_constant(ConstMethodFlags::_misc_reserved_stack_access)         \
  declare_constant(ConstMethodFlags::_misc_changes_current_thread)        \
  declare_constant(ConstMethodFlags::_misc_is_scoped)                     \
                                                                          \
  declare_constant(CounterData::count_off)                                \
                                                                          \
  declare_constant(DataLayout::cell_size)                                 \
  declare_constant(DataLayout::no_tag)                                    \
  declare_constant(DataLayout::bit_data_tag)                              \
  declare_constant(DataLayout::counter_data_tag)                          \
  declare_constant(DataLayout::jump_data_tag)                             \
  declare_constant(DataLayout::receiver_type_data_tag)                    \
  declare_constant(DataLayout::virtual_call_data_tag)                     \
  declare_constant(DataLayout::ret_data_tag)                              \
  declare_constant(DataLayout::branch_data_tag)                           \
  declare_constant(DataLayout::multi_branch_data_tag)                     \
  declare_constant(DataLayout::arg_info_data_tag)                         \
  declare_constant(DataLayout::call_type_data_tag)                        \
  declare_constant(DataLayout::virtual_call_type_data_tag)                \
  declare_constant(DataLayout::parameters_type_data_tag)                  \
  declare_constant(DataLayout::speculative_trap_data_tag)                 \
                                                                          \
  declare_constant(Deoptimization::Unpack_deopt)                          \
  declare_constant(Deoptimization::Unpack_exception)                      \
  declare_constant(Deoptimization::Unpack_uncommon_trap)                  \
  declare_constant(Deoptimization::Unpack_reexecute)                      \
                                                                          \
  declare_constant(Deoptimization::_action_bits)                          \
  declare_constant(Deoptimization::_reason_bits)                          \
  declare_constant(Deoptimization::_debug_id_bits)                        \
  declare_constant(Deoptimization::_action_shift)                         \
  declare_constant(Deoptimization::_reason_shift)                         \
  declare_constant(Deoptimization::_debug_id_shift)                       \
                                                                          \
  declare_constant(Deoptimization::Action_none)                           \
  declare_constant(Deoptimization::Action_maybe_recompile)                \
  declare_constant(Deoptimization::Action_reinterpret)                    \
  declare_constant(Deoptimization::Action_make_not_entrant)               \
  declare_constant(Deoptimization::Action_make_not_compilable)            \
                                                                          \
  declare_constant(Deoptimization::Reason_none)                           \
  declare_constant(Deoptimization::Reason_null_check)                     \
  declare_constant(Deoptimization::Reason_range_check)                    \
  declare_constant(Deoptimization::Reason_class_check)                    \
  declare_constant(Deoptimization::Reason_array_check)                    \
  declare_constant(Deoptimization::Reason_unreached0)                     \
  declare_constant(Deoptimization::Reason_constraint)                     \
  declare_constant(Deoptimization::Reason_div0_check)                     \
  declare_constant(Deoptimization::Reason_loop_limit_check)               \
<<<<<<< HEAD
  declare_constant(Deoptimization::Reason_short_running_loop)             \
=======
  declare_constant(Deoptimization::Reason_auto_vectorization_check)       \
>>>>>>> 08872623
  declare_constant(Deoptimization::Reason_type_checked_inlining)          \
  declare_constant(Deoptimization::Reason_optimized_type_check)           \
  declare_constant(Deoptimization::Reason_aliasing)                       \
  declare_constant(Deoptimization::Reason_transfer_to_interpreter)        \
  declare_constant(Deoptimization::Reason_not_compiled_exception_handler) \
  declare_constant(Deoptimization::Reason_unresolved)                     \
  declare_constant(Deoptimization::Reason_jsr_mismatch)                   \
  declare_constant(Deoptimization::Reason_TRAP_HISTORY_LENGTH)            \
  declare_constant(Deoptimization::_support_large_access_byte_array_virtualization) \
                                                                          \
                                                                          \
  declare_constant(InstanceKlass::linked)                                 \
  declare_constant(InstanceKlass::being_initialized)                      \
  declare_constant(InstanceKlass::fully_initialized)                      \
                                                                          \
  declare_constant(LockingMode::LM_MONITOR)                               \
  declare_constant(LockingMode::LM_LEGACY)                                \
  declare_constant(LockingMode::LM_LIGHTWEIGHT)                           \
                                                                          \
  /*********************************/                                     \
  /* InstanceKlass _misc_flags */                                         \
  /*********************************/                                     \
                                                                          \
  declare_constant(InstanceKlassFlags::_misc_has_nonstatic_concrete_methods)   \
  declare_constant(InstanceKlassFlags::_misc_declares_nonstatic_concrete_methods) \
  declare_constant(KlassFlags::_misc_is_hidden_class)                     \
  declare_constant(KlassFlags::_misc_is_value_based_class)                \
  declare_constant(KlassFlags::_misc_has_finalizer)                       \
  declare_constant(KlassFlags::_misc_is_cloneable_fast)                   \
                                                                          \
  declare_constant(JumpData::taken_off_set)                               \
  declare_constant(JumpData::displacement_off_set)                        \
                                                                          \
  declare_preprocessor_constant("JVMCI::ok",                      JVMCI::ok)                      \
  declare_preprocessor_constant("JVMCI::dependencies_failed",     JVMCI::dependencies_failed)     \
  declare_preprocessor_constant("JVMCI::cache_full",              JVMCI::cache_full)              \
  declare_preprocessor_constant("JVMCI::code_too_large",          JVMCI::code_too_large)          \
  declare_preprocessor_constant("JVMCI::nmethod_reclaimed",       JVMCI::nmethod_reclaimed)       \
  declare_preprocessor_constant("JVMCI::first_permanent_bailout", JVMCI::first_permanent_bailout) \
                                                                          \
  declare_constant(JVMCIRuntime::none)                                    \
  declare_constant(JVMCIRuntime::by_holder)                               \
  declare_constant(JVMCIRuntime::by_full_signature)                       \
                                                                          \
  declare_constant(Klass::_lh_neutral_value)                              \
  declare_constant(Klass::_lh_instance_slow_path_bit)                     \
  declare_constant(Klass::_lh_log2_element_size_shift)                    \
  declare_constant(Klass::_lh_log2_element_size_mask)                     \
  declare_constant(Klass::_lh_element_type_shift)                         \
  declare_constant(Klass::_lh_element_type_mask)                          \
  declare_constant(Klass::_lh_header_size_shift)                          \
  declare_constant(Klass::_lh_header_size_mask)                           \
  declare_constant(Klass::_lh_array_tag_shift)                            \
  declare_constant(Klass::_lh_array_tag_type_value)                       \
  declare_constant(Klass::_lh_array_tag_obj_value)                        \
                                                                          \
  declare_constant(markWord::no_hash)                                     \
                                                                          \
  declare_constant(MethodFlags::_misc_force_inline)                       \
  declare_constant(MethodFlags::_misc_dont_inline)                        \
                                                                          \
  declare_constant(Method::nonvirtual_vtable_index)                       \
  declare_constant(Method::invalid_vtable_index)                          \
                                                                          \
  declare_constant(MultiBranchData::per_case_cell_count)                  \
                                                                          \
  AARCH64_ONLY(declare_constant(NMethodPatchingType::stw_instruction_and_data_patch))  \
  AARCH64_ONLY(declare_constant(NMethodPatchingType::conc_instruction_and_data_patch)) \
  AARCH64_ONLY(declare_constant(NMethodPatchingType::conc_data_patch))                 \
                                                                          \
  declare_constant(ObjectMonitor::NO_OWNER)                               \
  declare_constant(ObjectMonitor::ANONYMOUS_OWNER)                        \
  declare_constant(ObjectMonitor::DEFLATER_MARKER)                        \
                                                                          \
  declare_constant(ReceiverTypeData::receiver_type_row_cell_count)        \
  declare_constant(ReceiverTypeData::receiver0_offset)                    \
  declare_constant(ReceiverTypeData::count0_offset)                       \
                                                                          \
  declare_constant(vmIntrinsics::_invokeBasic)                            \
  declare_constant(vmIntrinsics::_linkToVirtual)                          \
  declare_constant(vmIntrinsics::_linkToStatic)                           \
  declare_constant(vmIntrinsics::_linkToSpecial)                          \
  declare_constant(vmIntrinsics::_linkToInterface)                        \
  declare_constant(vmIntrinsics::_linkToNative)                           \
                                                                          \
  declare_constant(vmSymbols::FIRST_SID)                                  \
  declare_constant(vmSymbols::SID_LIMIT)                                  \

#define VM_LONG_CONSTANTS(declare_constant, declare_preprocessor_constant) \
  declare_constant(InvocationCounter::count_increment)                    \
  declare_constant(InvocationCounter::count_shift)                        \
                                                                          \
  declare_constant(markWord::klass_shift)                                 \
  declare_constant(markWord::hash_shift)                                  \
  declare_constant(markWord::monitor_value)                               \
                                                                          \
  declare_constant(markWord::lock_mask_in_place)                          \
  declare_constant(markWord::age_mask_in_place)                           \
  declare_constant(markWord::hash_mask)                                   \
  declare_constant(markWord::hash_mask_in_place)                          \
                                                                          \
  declare_constant(markWord::unlocked_value)                              \
  declare_constant(markWord::marked_value)                                \
                                                                          \
  declare_constant(markWord::no_hash_in_place)                            \
  declare_constant(markWord::no_lock_in_place)                            \

// Helper macro to support ZGC pattern where the function itself isn't exported
#define DECLARE_FUNCTION_FROM_ADDR(declare_function_with_value, name) \
  declare_function_with_value(name, name##_addr())


#define VM_ADDRESSES(declare_address, declare_preprocessor_address, declare_function, declare_function_with_value) \
  declare_function(SharedRuntime::register_finalizer)                     \
  declare_function(SharedRuntime::exception_handler_for_return_address)   \
  declare_function(SharedRuntime::OSR_migration_end)                      \
  declare_function(SharedRuntime::enable_stack_reserved_zone)             \
  declare_function(SharedRuntime::frem)                                   \
  declare_function(SharedRuntime::drem)                                   \
  JVMTI_ONLY(declare_function(SharedRuntime::notify_jvmti_vthread_start)) \
  JVMTI_ONLY(declare_function(SharedRuntime::notify_jvmti_vthread_end))   \
  JVMTI_ONLY(declare_function(SharedRuntime::notify_jvmti_vthread_mount)) \
  JVMTI_ONLY(declare_function(SharedRuntime::notify_jvmti_vthread_unmount)) \
                                                                          \
  declare_function(os::dll_load)                                          \
  declare_function(os::dll_lookup)                                        \
  declare_function(os::javaTimeMillis)                                    \
  declare_function(os::javaTimeNanos)                                     \
                                                                          \
  ZGC_ONLY(DECLARE_FUNCTION_FROM_ADDR(declare_function_with_value, ZBarrierSetRuntime::load_barrier_on_oop_field_preloaded))                      \
  ZGC_ONLY(DECLARE_FUNCTION_FROM_ADDR(declare_function_with_value, ZBarrierSetRuntime::load_barrier_on_weak_oop_field_preloaded))                 \
  ZGC_ONLY(DECLARE_FUNCTION_FROM_ADDR(declare_function_with_value, ZBarrierSetRuntime::load_barrier_on_phantom_oop_field_preloaded))              \
  ZGC_ONLY(DECLARE_FUNCTION_FROM_ADDR(declare_function_with_value, ZBarrierSetRuntime::load_barrier_on_oop_field_preloaded_store_good))           \
  ZGC_ONLY(DECLARE_FUNCTION_FROM_ADDR(declare_function_with_value, ZBarrierSetRuntime::no_keepalive_load_barrier_on_weak_oop_field_preloaded))    \
  ZGC_ONLY(DECLARE_FUNCTION_FROM_ADDR(declare_function_with_value, ZBarrierSetRuntime::no_keepalive_load_barrier_on_phantom_oop_field_preloaded)) \
  ZGC_ONLY(DECLARE_FUNCTION_FROM_ADDR(declare_function_with_value, ZBarrierSetRuntime::no_keepalive_store_barrier_on_oop_field_without_healing))  \
  ZGC_ONLY(DECLARE_FUNCTION_FROM_ADDR(declare_function_with_value, ZBarrierSetRuntime::store_barrier_on_native_oop_field_without_healing))        \
  ZGC_ONLY(DECLARE_FUNCTION_FROM_ADDR(declare_function_with_value, ZBarrierSetRuntime::store_barrier_on_oop_field_with_healing))                  \
  ZGC_ONLY(DECLARE_FUNCTION_FROM_ADDR(declare_function_with_value, ZBarrierSetRuntime::store_barrier_on_oop_field_without_healing))               \
  ZGC_ONLY(DECLARE_FUNCTION_FROM_ADDR(declare_function_with_value, ZBarrierSetRuntime::load_barrier_on_oop_array))                                \
                                                                          \
  declare_function(Deoptimization::fetch_unroll_info)                     \
  declare_function(Deoptimization::uncommon_trap)                         \
  declare_function(Deoptimization::unpack_frames)                         \
                                                                          \
  declare_function(JVMCIRuntime::new_instance_or_null)                    \
  declare_function(JVMCIRuntime::new_array_or_null)                       \
  declare_function(JVMCIRuntime::new_multi_array_or_null)                 \
  declare_function(JVMCIRuntime::dynamic_new_array_or_null)               \
  declare_function(JVMCIRuntime::dynamic_new_instance_or_null)            \
                                                                          \
  declare_function(JVMCIRuntime::invoke_static_method_one_arg)            \
                                                                          \
  declare_function(JVMCIRuntime::vm_message)                              \
  declare_function(JVMCIRuntime::identity_hash_code)                      \
  declare_function(JVMCIRuntime::exception_handler_for_pc)                \
  declare_function(JVMCIRuntime::monitorenter)                            \
  declare_function(JVMCIRuntime::monitorexit)                             \
  declare_function(JVMCIRuntime::object_notify)                           \
  declare_function(JVMCIRuntime::object_notifyAll)                        \
  declare_function(JVMCIRuntime::throw_and_post_jvmti_exception)          \
  declare_function(JVMCIRuntime::throw_klass_external_name_exception)     \
  declare_function(JVMCIRuntime::throw_class_cast_exception)              \
  declare_function(JVMCIRuntime::log_primitive)                           \
  declare_function(JVMCIRuntime::log_object)                              \
  declare_function(JVMCIRuntime::log_printf)                              \
  declare_function(JVMCIRuntime::vm_error)                                \
  declare_function(JVMCIRuntime::load_and_clear_exception)                \
  G1GC_ONLY(declare_function(JVMCIRuntime::write_barrier_pre))            \
  G1GC_ONLY(declare_function(JVMCIRuntime::write_barrier_post))           \
  declare_function(JVMCIRuntime::validate_object)                         \
                                                                          \
  declare_function(JVMCIRuntime::test_deoptimize_call_int)


#if INCLUDE_G1GC

#define VM_STRUCTS_JVMCI_G1GC(nonstatic_field, static_field) \
  static_field(G1HeapRegion, LogOfHRGrainBytes, uint)

#define VM_INT_CONSTANTS_JVMCI_G1GC(declare_constant, declare_constant_with_value, declare_preprocessor_constant) \
  declare_constant_with_value("G1CardTable::g1_young_gen", G1CardTable::g1_young_card_val()) \
  declare_constant_with_value("G1ThreadLocalData::satb_mark_queue_active_offset", in_bytes(G1ThreadLocalData::satb_mark_queue_active_offset())) \
  declare_constant_with_value("G1ThreadLocalData::satb_mark_queue_index_offset", in_bytes(G1ThreadLocalData::satb_mark_queue_index_offset())) \
  declare_constant_with_value("G1ThreadLocalData::satb_mark_queue_buffer_offset", in_bytes(G1ThreadLocalData::satb_mark_queue_buffer_offset())) \
  declare_constant_with_value("G1ThreadLocalData::dirty_card_queue_index_offset", in_bytes(G1ThreadLocalData::dirty_card_queue_index_offset())) \
  declare_constant_with_value("G1ThreadLocalData::dirty_card_queue_buffer_offset", in_bytes(G1ThreadLocalData::dirty_card_queue_buffer_offset()))

#endif // INCLUDE_G1GC


#if INCLUDE_ZGC

#define VM_INT_CONSTANTS_JVMCI_ZGC(declare_constant, declare_constant_with_value, declare_preprocessor_constant)                           \
  declare_constant_with_value("ZThreadLocalData::store_good_mask_offset" , in_bytes(ZThreadLocalData::store_good_mask_offset()))           \
  declare_constant_with_value("ZThreadLocalData::store_bad_mask_offset" , in_bytes(ZThreadLocalData::store_bad_mask_offset()))             \
  declare_constant_with_value("ZThreadLocalData::store_barrier_buffer_offset" , in_bytes(ZThreadLocalData::store_barrier_buffer_offset())) \
  declare_constant_with_value("ZStoreBarrierBuffer::current_offset" , in_bytes(ZStoreBarrierBuffer::current_offset()))                     \
  declare_constant_with_value("ZStoreBarrierBuffer::buffer_offset" , in_bytes(ZStoreBarrierBuffer::buffer_offset()))                       \
  declare_constant_with_value("ZStoreBarrierEntry::p_offset" , in_bytes(ZStoreBarrierEntry::p_offset()))                                   \
  declare_constant_with_value("ZStoreBarrierEntry::prev_offset" , in_bytes(ZStoreBarrierEntry::prev_offset()))                             \
  AMD64_ONLY(declare_constant(CodeInstaller::Z_BARRIER_RELOCATION_FORMAT_LOAD_GOOD_BEFORE_SHL))                                            \
  AMD64_ONLY(declare_constant(CodeInstaller::Z_BARRIER_RELOCATION_FORMAT_LOAD_BAD_AFTER_TEST))                                             \
  AMD64_ONLY(declare_constant(CodeInstaller::Z_BARRIER_RELOCATION_FORMAT_MARK_BAD_AFTER_TEST))                                             \
  AMD64_ONLY(declare_constant(CodeInstaller::Z_BARRIER_RELOCATION_FORMAT_STORE_GOOD_AFTER_CMP))                                            \
  AMD64_ONLY(declare_constant(CodeInstaller::Z_BARRIER_RELOCATION_FORMAT_STORE_BAD_AFTER_TEST))                                            \
  AMD64_ONLY(declare_constant(CodeInstaller::Z_BARRIER_RELOCATION_FORMAT_STORE_GOOD_AFTER_OR))                                             \
  AMD64_ONLY(declare_constant(CodeInstaller::Z_BARRIER_RELOCATION_FORMAT_STORE_GOOD_AFTER_MOV))                                            \
  AARCH64_ONLY(declare_constant(ZPointerLoadShift))                                                                                        \
  AARCH64_ONLY(declare_constant(CodeInstaller::Z_BARRIER_RELOCATION_FORMAT_LOAD_GOOD_BEFORE_TB_X))                                         \
  AARCH64_ONLY(declare_constant(CodeInstaller::Z_BARRIER_RELOCATION_FORMAT_MARK_BAD_BEFORE_MOV))                                           \
  AARCH64_ONLY(declare_constant(CodeInstaller::Z_BARRIER_RELOCATION_FORMAT_STORE_GOOD_BEFORE_MOV))                                         \
  AARCH64_ONLY(declare_constant(CodeInstaller::Z_BARRIER_RELOCATION_FORMAT_STORE_BAD_BEFORE_MOV))

#endif // INCLUDE_ZGC


#ifdef LINUX

#define VM_ADDRESSES_OS(declare_address, declare_preprocessor_address, declare_function, declare_function_with_value) \
  declare_preprocessor_address("RTLD_DEFAULT", RTLD_DEFAULT)

#endif


#ifdef BSD

#define VM_ADDRESSES_OS(declare_address, declare_preprocessor_address, declare_function, declare_function_with_value) \
  declare_preprocessor_address("RTLD_DEFAULT", RTLD_DEFAULT)

#endif

#ifdef AARCH64

#define VM_STRUCTS_CPU(nonstatic_field, static_field, unchecked_nonstatic_field, volatile_nonstatic_field, nonproduct_nonstatic_field) \
  static_field(VM_Version, _zva_length, int)                            \
  static_field(StubRoutines::aarch64, _count_positives, address)        \
  static_field(StubRoutines::aarch64, _count_positives_long, address)   \
  static_field(VM_Version, _rop_protection, bool)                       \
  volatile_nonstatic_field(JavaFrameAnchor, _last_Java_fp, intptr_t*)

#define DECLARE_INT_CPU_FEATURE_CONSTANT(id, name, bit) GENERATE_VM_INT_CONSTANT_ENTRY(VM_Version::CPU_##id)
#define VM_INT_CPU_FEATURE_CONSTANTS CPU_FEATURE_FLAGS(DECLARE_INT_CPU_FEATURE_CONSTANT)

#endif

#ifdef X86

#define VM_STRUCTS_CPU(nonstatic_field, static_field, unchecked_nonstatic_field, volatile_nonstatic_field, nonproduct_nonstatic_field) \
  volatile_nonstatic_field(JavaFrameAnchor, _last_Java_fp, intptr_t*) \
  static_field(VM_Version, _has_intel_jcc_erratum, bool)

#define VM_INT_CONSTANTS_CPU(declare_constant, declare_preprocessor_constant) \
  LP64_ONLY(declare_constant(frame::arg_reg_save_area_bytes))       \
  declare_constant(frame::interpreter_frame_sender_sp_offset)       \
  declare_constant(frame::interpreter_frame_last_sp_offset)

#define DECLARE_LONG_CPU_FEATURE_CONSTANT(id, name, bit) GENERATE_VM_LONG_CONSTANT_ENTRY(VM_Version::CPU_##id)
#define VM_LONG_CPU_FEATURE_CONSTANTS CPU_FEATURE_FLAGS(DECLARE_LONG_CPU_FEATURE_CONSTANT)

#endif

/*
 * Dummy defines for architectures that don't use these.
 */
#ifndef VM_STRUCTS_CPU
#define VM_STRUCTS_CPU(nonstatic_field, static_field, unchecked_nonstatic_field, volatile_nonstatic_field, nonproduct_nonstatic_field)
#endif

#ifndef VM_INT_CONSTANTS_CPU
#define VM_INT_CONSTANTS_CPU(declare_constant, declare_preprocessor_constant)
#endif

#ifndef VM_LONG_CONSTANTS_CPU
#define VM_LONG_CONSTANTS_CPU(declare_constant, declare_preprocessor_constant)
#endif

#ifndef VM_ADDRESSES_OS
#define VM_ADDRESSES_OS(declare_address, declare_preprocessor_address, declare_function, declare_function_with_value)
#endif

//
// Instantiation of VMStructEntries, VMTypeEntries and VMIntConstantEntries
//

#define GENERATE_VM_FUNCTION_WITH_VALUE_ENTRY(name, value) \
  { QUOTE(name), CAST_FROM_FN_PTR(void*, value) },


// These initializers are allowed to access private fields in classes
// as long as class VMStructs is a friend
VMStructEntry JVMCIVMStructs::localHotSpotVMStructs[] = {
  VM_STRUCTS(GENERATE_NONSTATIC_VM_STRUCT_ENTRY,
             GENERATE_STATIC_VM_STRUCT_ENTRY,
             GENERATE_UNCHECKED_NONSTATIC_VM_STRUCT_ENTRY,
             GENERATE_NONSTATIC_VM_STRUCT_ENTRY)

  VM_STRUCTS_CPU(GENERATE_NONSTATIC_VM_STRUCT_ENTRY,
                 GENERATE_STATIC_VM_STRUCT_ENTRY,
                 GENERATE_UNCHECKED_NONSTATIC_VM_STRUCT_ENTRY,
                 GENERATE_NONSTATIC_VM_STRUCT_ENTRY,
                 GENERATE_NONPRODUCT_NONSTATIC_VM_STRUCT_ENTRY)

#if INCLUDE_G1GC
  VM_STRUCTS_JVMCI_G1GC(GENERATE_NONSTATIC_VM_STRUCT_ENTRY,
                        GENERATE_STATIC_VM_STRUCT_ENTRY)
#endif

  GENERATE_VM_STRUCT_LAST_ENTRY()
};

VMTypeEntry JVMCIVMStructs::localHotSpotVMTypes[] = {
  VM_TYPES(GENERATE_VM_TYPE_ENTRY,
           GENERATE_TOPLEVEL_VM_TYPE_ENTRY,
           GENERATE_INTEGER_VM_TYPE_ENTRY,
           GENERATE_UNSIGNED_INTEGER_VM_TYPE_ENTRY)

  GENERATE_VM_TYPE_LAST_ENTRY()
};

VMIntConstantEntry JVMCIVMStructs::localHotSpotVMIntConstants[] = {
  VM_INT_CONSTANTS(GENERATE_VM_INT_CONSTANT_ENTRY,
                   GENERATE_VM_INT_CONSTANT_WITH_VALUE_ENTRY,
                   GENERATE_PREPROCESSOR_VM_INT_CONSTANT_ENTRY)

  VM_INT_CONSTANTS_CPU(GENERATE_VM_INT_CONSTANT_ENTRY,
                       GENERATE_PREPROCESSOR_VM_INT_CONSTANT_ENTRY)

#if INCLUDE_G1GC
  VM_INT_CONSTANTS_JVMCI_G1GC(GENERATE_VM_INT_CONSTANT_ENTRY,
                              GENERATE_VM_INT_CONSTANT_WITH_VALUE_ENTRY,
                              GENERATE_PREPROCESSOR_VM_INT_CONSTANT_ENTRY)
#endif
#if INCLUDE_ZGC
  VM_INT_CONSTANTS_JVMCI_ZGC(GENERATE_VM_INT_CONSTANT_ENTRY,
                              GENERATE_VM_INT_CONSTANT_WITH_VALUE_ENTRY,
                              GENERATE_PREPROCESSOR_VM_INT_CONSTANT_ENTRY)
#endif
#ifdef VM_INT_CPU_FEATURE_CONSTANTS
  VM_INT_CPU_FEATURE_CONSTANTS
#endif
  GENERATE_VM_INT_CONSTANT_LAST_ENTRY()
};

VMLongConstantEntry JVMCIVMStructs::localHotSpotVMLongConstants[] = {
  VM_LONG_CONSTANTS(GENERATE_VM_LONG_CONSTANT_ENTRY,
                    GENERATE_PREPROCESSOR_VM_LONG_CONSTANT_ENTRY)

  VM_LONG_CONSTANTS_CPU(GENERATE_VM_LONG_CONSTANT_ENTRY,
                        GENERATE_PREPROCESSOR_VM_LONG_CONSTANT_ENTRY)
#ifdef VM_LONG_CPU_FEATURE_CONSTANTS
  VM_LONG_CPU_FEATURE_CONSTANTS
#endif
  GENERATE_VM_LONG_CONSTANT_LAST_ENTRY()
};
#undef DECLARE_CPU_FEATURE_FLAG

VMAddressEntry JVMCIVMStructs::localHotSpotVMAddresses[] = {
  VM_ADDRESSES(GENERATE_VM_ADDRESS_ENTRY,
               GENERATE_PREPROCESSOR_VM_ADDRESS_ENTRY,
               GENERATE_VM_FUNCTION_ENTRY,
               GENERATE_VM_FUNCTION_WITH_VALUE_ENTRY)
  VM_ADDRESSES_OS(GENERATE_VM_ADDRESS_ENTRY,
                  GENERATE_PREPROCESSOR_VM_ADDRESS_ENTRY,
                  GENERATE_VM_FUNCTION_ENTRY,
                  GENERATE_VM_FUNCTION_WITH_VALUE_ENTRY)

  GENERATE_VM_ADDRESS_LAST_ENTRY()
};

int JVMCIVMStructs::localHotSpotVMStructs_count() {
  // Ignore sentinel entry at the end
  return (sizeof(localHotSpotVMStructs) / sizeof(VMStructEntry)) - 1;
}
int JVMCIVMStructs::localHotSpotVMTypes_count() {
  // Ignore sentinel entry at the end
  return (sizeof(localHotSpotVMTypes) / sizeof(VMTypeEntry)) - 1;
}
int JVMCIVMStructs::localHotSpotVMIntConstants_count() {
  // Ignore sentinel entry at the end
  return (sizeof(localHotSpotVMIntConstants) / sizeof(VMIntConstantEntry)) - 1;
}
int JVMCIVMStructs::localHotSpotVMLongConstants_count() {
  // Ignore sentinel entry at the end
  return (sizeof(localHotSpotVMLongConstants) / sizeof(VMLongConstantEntry)) - 1;
}
int JVMCIVMStructs::localHotSpotVMAddresses_count() {
  // Ignore sentinel entry at the end
  return (sizeof(localHotSpotVMAddresses) / sizeof(VMAddressEntry)) - 1;
}

#ifdef ASSERT
// This is used both to check the types of referenced fields and
// to ensure that all of the field types are present.
void JVMCIVMStructs::init() {
  VM_STRUCTS(CHECK_NONSTATIC_VM_STRUCT_ENTRY,
             CHECK_STATIC_VM_STRUCT_ENTRY,
             CHECK_NO_OP,
             CHECK_VOLATILE_NONSTATIC_VM_STRUCT_ENTRY);


  VM_STRUCTS_CPU(CHECK_NONSTATIC_VM_STRUCT_ENTRY,
                 CHECK_STATIC_VM_STRUCT_ENTRY,
                 CHECK_NO_OP,
                 CHECK_VOLATILE_NONSTATIC_VM_STRUCT_ENTRY,
                 CHECK_NONPRODUCT_NONSTATIC_VM_STRUCT_ENTRY)

#if INCLUDE_G1GC
  VM_STRUCTS_JVMCI_G1GC(CHECK_NONSTATIC_VM_STRUCT_ENTRY,
                        CHECK_STATIC_VM_STRUCT_ENTRY)
#endif

  VM_TYPES(CHECK_VM_TYPE_ENTRY,
           CHECK_SINGLE_ARG_VM_TYPE_NO_OP,
           CHECK_SINGLE_ARG_VM_TYPE_NO_OP,
           CHECK_SINGLE_ARG_VM_TYPE_NO_OP);
}

void jvmci_vmStructs_init() {
  JVMCIVMStructs::init();
}
#endif // ASSERT<|MERGE_RESOLUTION|>--- conflicted
+++ resolved
@@ -717,11 +717,8 @@
   declare_constant(Deoptimization::Reason_constraint)                     \
   declare_constant(Deoptimization::Reason_div0_check)                     \
   declare_constant(Deoptimization::Reason_loop_limit_check)               \
-<<<<<<< HEAD
   declare_constant(Deoptimization::Reason_short_running_loop)             \
-=======
   declare_constant(Deoptimization::Reason_auto_vectorization_check)       \
->>>>>>> 08872623
   declare_constant(Deoptimization::Reason_type_checked_inlining)          \
   declare_constant(Deoptimization::Reason_optimized_type_check)           \
   declare_constant(Deoptimization::Reason_aliasing)                       \
