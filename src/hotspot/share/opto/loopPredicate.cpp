/*
 * Copyright (c) 2011, 2024, Oracle and/or its affiliates. All rights reserved.
 * DO NOT ALTER OR REMOVE COPYRIGHT NOTICES OR THIS FILE HEADER.
 *
 * This code is free software; you can redistribute it and/or modify it
 * under the terms of the GNU General Public License version 2 only, as
 * published by the Free Software Foundation.
 *
 * This code is distributed in the hope that it will be useful, but WITHOUT
 * ANY WARRANTY; without even the implied warranty of MERCHANTABILITY or
 * FITNESS FOR A PARTICULAR PURPOSE.  See the GNU General Public License
 * version 2 for more details (a copy is included in the LICENSE file that
 * accompanied this code).
 *
 * You should have received a copy of the GNU General Public License version
 * 2 along with this work; if not, write to the Free Software Foundation,
 * Inc., 51 Franklin St, Fifth Floor, Boston, MA 02110-1301 USA.
 *
 * Please contact Oracle, 500 Oracle Parkway, Redwood Shores, CA 94065 USA
 * or visit www.oracle.com if you need additional information or have any
 * questions.
 *
 */

#include "precompiled.hpp"
#include "memory/allocation.hpp"
#include "opto/addnode.hpp"
#include "opto/callnode.hpp"
#include "opto/castnode.hpp"
#include "opto/connode.hpp"
#include "opto/convertnode.hpp"
#include "opto/loopnode.hpp"
#include "opto/matcher.hpp"
#include "opto/mulnode.hpp"
#include "opto/opaquenode.hpp"
#include "opto/predicates.hpp"
#include "opto/rootnode.hpp"
#include "opto/subnode.hpp"
#include <fenv.h>
#include <math.h>

/*
 * The general idea of Loop Predication is to hoist a check inside a loop body by inserting a Hoisted Check Predicate with
 * an uncommon trap on the entry path to the loop. The old check inside the loop can be eliminated. If the condition of
 * the Hoisted Check Predicate fails at runtime, we'll execute the uncommon trap to avoid entering the loop which misses
 * the check. Loop Predication can currently remove array range checks and loop invariant checks (such as null checks).
 *
 * On top of these predicates added by Loop Predication, there are other kinds of predicates. A detailed description
 * about all predicates can be found in predicates.hpp.
*/

//-------------------------------register_control-------------------------
void PhaseIdealLoop::register_control(Node* n, IdealLoopTree *loop, Node* pred, bool update_body) {
  assert(n->is_CFG(), "msust be control node");
  _igvn.register_new_node_with_optimizer(n);
  if (update_body) {
    loop->_body.push(n);
  }
  set_loop(n, loop);
  // When called from beautify_loops() idom is not constructed yet.
  if (_idom != nullptr) {
    set_idom(n, pred, dom_depth(pred));
  }
}

//------------------------------create_new_if_for_predicate------------------------
// create a new if above the uct_if_pattern for the predicate to be promoted.
//
//          before                                after
//        ----------                           ----------
//           ctrl                                 ctrl
//            |                                     |
//            |                                     |
//            v                                     v
//           iff                                 new_iff
//          /    \                                /      \
//         /      \                              /        \
//        v        v                            v          v
//  uncommon_proj cont_proj                   if_uct     if_cont
// \      |        |                           |          |
//  \     |        |                           |          |
//   v    v        v                           |          v
//     rgn       loop                          |         iff
//      |                                      |        /     \
//      |                                      |       /       \
//      v                                      |      v         v
// uncommon_trap                               | uncommon_proj cont_proj
//                                           \  \    |           |
//                                            \  \   |           |
//                                             v  v  v           v
//                                               rgn           loop
//                                                |
//                                                |
//                                                v
//                                           uncommon_trap
//
//
// We will create a region to guard the uct call if there is no one there.
// The continuation projection (if_cont) of the new_iff is returned which
// is an IfTrue projection. This code is also used to clone predicates to cloned loops.
IfTrueNode* PhaseIdealLoop::create_new_if_for_predicate(ParsePredicateSuccessProj* parse_predicate_success_proj,
                                                        Node* new_entry, const Deoptimization::DeoptReason reason,
                                                        const int opcode, const bool rewire_uncommon_proj_phi_inputs) {
  assert(parse_predicate_success_proj->is_uncommon_trap_if_pattern(reason), "must be a uct if pattern!");
  ParsePredicateNode* parse_predicate = parse_predicate_success_proj->in(0)->as_ParsePredicate();
  ParsePredicateUncommonProj* uncommon_proj = parse_predicate->uncommon_proj();
  Node* uncommon_trap = parse_predicate->uncommon_trap();

  uint proj_index = 1; // region's edge corresponding to uncommon_proj
  if (!uncommon_trap->is_Region()) { // create a region to guard the call
    assert(uncommon_trap->is_Call(), "must be call uct");
    CallNode* call = uncommon_trap->as_Call();
    IdealLoopTree* loop = get_loop(call);
    uncommon_trap = new RegionNode(1);
    Node* uncommon_proj_orig = uncommon_proj;
    uncommon_proj = uncommon_proj->clone()->as_IfFalse();
    register_control(uncommon_proj, loop, parse_predicate);
    uncommon_trap->add_req(uncommon_proj);
    register_control(uncommon_trap, loop, uncommon_proj);
    _igvn.replace_input_of(call, 0, uncommon_trap);
    // When called from beautify_loops() idom is not constructed yet.
    if (_idom != nullptr) {
      set_idom(call, uncommon_trap, dom_depth(uncommon_trap));
    }
    // Move nodes pinned on the projection or whose control is set to
    // the projection to the region.
    lazy_replace(uncommon_proj_orig, uncommon_trap);
  } else {
    // Find region's edge corresponding to uncommon_proj
    for (; proj_index < uncommon_trap->req(); proj_index++)
      if (uncommon_trap->in(proj_index) == uncommon_proj) break;
    assert(proj_index < uncommon_trap->req(), "sanity");
  }

  Node* entry = parse_predicate->in(0);
  if (new_entry != nullptr) {
    // Cloning the predicate to new location.
    entry = new_entry;
  }
  // Create new_iff
  IdealLoopTree* lp = get_loop(entry);
  IfNode* new_iff = nullptr;
  switch (opcode) {
    case Op_If:
      new_iff = new IfNode(entry, parse_predicate->in(1), parse_predicate->_prob, parse_predicate->_fcnt);
      break;
    case Op_RangeCheck:
      new_iff = new RangeCheckNode(entry, parse_predicate->in(1), parse_predicate->_prob, parse_predicate->_fcnt);
      break;
    case Op_ParsePredicate:
      new_iff = new ParsePredicateNode(entry, reason, &_igvn);
      break;
    default:
      fatal("no other If variant here");
  }
  register_control(new_iff, lp, entry);

  IfTrueNode* if_cont = new IfTrueNode(new_iff);
  IfFalseNode* if_uct = new IfFalseNode(new_iff);

  register_control(if_cont, lp, new_iff);
  register_control(if_uct, get_loop(uncommon_trap), new_iff);

  _igvn.add_input_to(uncommon_trap, if_uct);

  // If rgn has phis add new edges which has the same
  // value as on original uncommon_proj pass.
  assert(uncommon_trap->in(uncommon_trap->req() - 1) == if_uct, "new edge should be last");
  bool has_phi = false;
  for (DUIterator_Fast imax, i = uncommon_trap->fast_outs(imax); i < imax; i++) {
    Node* use = uncommon_trap->fast_out(i);
    if (use->is_Phi() && use->outcnt() > 0) {
      assert(use->in(0) == uncommon_trap, "");
      _igvn.rehash_node_delayed(use);
      Node* phi_input = use->in(proj_index);

      if (uncommon_proj->outcnt() > 1 && !phi_input->is_CFG() && !phi_input->is_Phi() && get_ctrl(phi_input) == uncommon_proj) {
        // There are some control dependent nodes on the uncommon projection. We cannot simply reuse these data nodes.
        // We either need to rewire them from the old uncommon projection to the newly created uncommon proj (if the old
        // If is dying) or clone them and update their control (if the old If is not dying).
        if (rewire_uncommon_proj_phi_inputs) {
          // Replace phi input for the old uncommon projection with TOP as the If is dying anyways. Reuse the old data
          // nodes by simply updating control inputs and ctrl.
          _igvn.replace_input_of(use, proj_index, C->top());
          set_ctrl_of_nodes_with_same_ctrl(phi_input, uncommon_proj, if_uct);
        } else {
          phi_input = clone_nodes_with_same_ctrl(phi_input, uncommon_proj, if_uct);
        }
      }
      use->add_req(phi_input);
      has_phi = true;
    }
  }
  assert(!has_phi || uncommon_trap->req() > 3, "no phis when region is created");

  if (new_entry == nullptr) {
    // Attach if_cont to iff
    _igvn.replace_input_of(parse_predicate, 0, if_cont);
    if (_idom != nullptr) {
      set_idom(parse_predicate, if_cont, dom_depth(parse_predicate));
    }
  }

  // When called from beautify_loops() idom is not constructed yet.
  if (_idom != nullptr) {
    Node* ridom = idom(uncommon_trap);
    Node* nrdom = dom_lca_internal(ridom, new_iff);
    set_idom(uncommon_trap, nrdom, dom_depth(uncommon_trap));
  }

  return if_cont;
}

// Update ctrl and control inputs of all data nodes starting from 'node' to 'new_ctrl' which have 'old_ctrl' as
// current ctrl.
void PhaseIdealLoop::set_ctrl_of_nodes_with_same_ctrl(Node* start_node, ProjNode* old_uncommon_proj,
                                                      Node* new_uncommon_proj) {
  ResourceMark rm;
  const Unique_Node_List nodes_with_same_ctrl = find_nodes_with_same_ctrl(start_node, old_uncommon_proj);
  for (uint i = 0; i < nodes_with_same_ctrl.size(); i++) {
    Node* node = nodes_with_same_ctrl[i];
    if (node->in(0) == old_uncommon_proj) {
      _igvn.replace_input_of(node, 0, new_uncommon_proj);
    }
    set_ctrl(node, new_uncommon_proj);
  }
}

// Recursively find all input nodes with the same ctrl.
Unique_Node_List PhaseIdealLoop::find_nodes_with_same_ctrl(Node* node, const ProjNode* ctrl) {
  Unique_Node_List nodes_with_same_ctrl;
  nodes_with_same_ctrl.push(node);
  for (uint j = 0; j < nodes_with_same_ctrl.size(); j++) {
    Node* next = nodes_with_same_ctrl[j];
    for (uint k = 1; k < next->req(); k++) {
      Node* in = next->in(k);
      if (!in->is_Phi() && get_ctrl(in) == ctrl) {
        nodes_with_same_ctrl.push(in);
      }
    }
  }
  return nodes_with_same_ctrl;
}

// Clone all data nodes with a ctrl to the old uncommon projection from `start_node' by following its inputs. Rewire the
// cloned nodes to the new uncommon projection. Returns the clone of the `start_node`.
Node* PhaseIdealLoop::clone_nodes_with_same_ctrl(Node* start_node, ProjNode* old_uncommon_proj, Node* new_uncommon_proj) {
  ResourceMark rm;
  DEBUG_ONLY(uint last_idx = C->unique();)
  const Unique_Node_List nodes_with_same_ctrl = find_nodes_with_same_ctrl(start_node, old_uncommon_proj);
  DataNodeGraph data_node_graph(nodes_with_same_ctrl, this);
  const OrigToNewHashtable& orig_to_clone = data_node_graph.clone(new_uncommon_proj);
  fix_cloned_data_node_controls(old_uncommon_proj, new_uncommon_proj, orig_to_clone);
  Node** cloned_node_ptr = orig_to_clone.get(start_node);
  assert(cloned_node_ptr != nullptr && (*cloned_node_ptr)->_idx >= last_idx, "must exist and be a proper clone");
  return *cloned_node_ptr;
}

// All data nodes with a control input to the uncommon projection in the chain need to be rewired to the new uncommon
// projection (could not only be the last data node in the chain but also, for example, a pinned DivNode within the chain).
void PhaseIdealLoop::fix_cloned_data_node_controls(const ProjNode* old_uncommon_proj, Node* new_uncommon_proj,
                                                   const OrigToNewHashtable& orig_to_clone) {
  auto orig_clone_action = [&](Node* orig, Node* clone) {
    if (orig->in(0) == old_uncommon_proj) {
      _igvn.replace_input_of(clone, 0, new_uncommon_proj);
      set_ctrl(clone, new_uncommon_proj);
    }
  };
  orig_to_clone.iterate_all(orig_clone_action);
}

<<<<<<< HEAD
IfProjNode* PhaseIdealLoop::clone_parse_predicate(ParsePredicateSuccessProj* parse_predicate_proj,
                                                  Node* new_entry, Deoptimization::DeoptReason reason,
                                                  const bool slow_loop) {

  IfProjNode* new_predicate_proj = create_new_if_for_predicate(parse_predicate_proj, new_entry, reason, Op_ParsePredicate,
                                                               slow_loop);
  assert(new_predicate_proj->is_IfTrue(), "the success projection of a Parse Predicate is a true projection");
  return new_predicate_proj;
}

// Clones Template Assertion Predicates to both unswitched loops starting at 'old_predicate_proj' by following its
// control inputs. It also rewires the control edges of data nodes with dependencies in the loop from the old predicates
// to the new  cloned predicates.
void PhaseIdealLoop::clone_assertion_predicates_to_unswitched_loop(IdealLoopTree* loop, const Node_List& old_new,
                                                                   ParsePredicateSuccessProj* old_parse_predicate_proj,
                                                                   ParsePredicateNode* true_path_loop_parse_predicate,
                                                                   ParsePredicateNode* false_path_loop_parse_predicate) {
  // Push the original Template Assertion Predicates on a list to later process them in reverse order to keep the
  // original predicate order.
  Unique_Node_List list;
  get_template_assertion_predicates(old_parse_predicate_proj, list);

  clone_assertion_predicates_to_slow_unswitched_loop(loop, old_new, list, false_path_loop_parse_predicate);
  clone_assertion_predicates(loop, list, true_path_loop_parse_predicate);
}

void PhaseIdealLoop::clone_assertion_predicates(IdealLoopTree* loop,
                                                const Unique_Node_List &list,
                                                ParsePredicateNode* true_path_loop_parse_predicate) {

  for (int i = list.size() - 1; i >= 0; i--) {
    IfTrueNode* template_assertion_predicate_success_proj = list.at(i)->as_IfTrue();
    assert(template_assertion_predicate_success_proj->in(0)->is_If(), "must be If node");

    IfTrueNode* true_path_loop_proj =
        clone_assertion_predicate_for_unswitched_loops(template_assertion_predicate_success_proj,
                                                       true_path_loop_parse_predicate);

    // Update control dependent data nodes.
    for (DUIterator j = template_assertion_predicate_success_proj->outs();
         template_assertion_predicate_success_proj->has_out(j);
         j++) {
      Node* true_path_loop_node = template_assertion_predicate_success_proj->out(j);
      if (loop->is_member(get_loop(ctrl_or_self(true_path_loop_node)))) {
        assert(true_path_loop_node->in(0) == template_assertion_predicate_success_proj, "only control edge");
        _igvn.replace_input_of(true_path_loop_node, 0, true_path_loop_proj);
        --j;
      }
    }
  }
}

void PhaseIdealLoop::clone_assertion_predicates_to_slow_unswitched_loop(IdealLoopTree* loop, const Node_List &old_new,
                                                                        const Unique_Node_List &list,
                                                                        ParsePredicateNode* false_path_loop_parse_predicate) {
  Node_List to_process;
  for (int i = list.size() - 1; i >= 0; i--) {
    IfTrueNode* template_assertion_predicate_success_proj = list.at(i)->as_IfTrue();
    assert(template_assertion_predicate_success_proj->in(0)->is_If(), "must be If node");

    IfTrueNode* false_path_loop_proj =
        clone_assertion_predicate_for_unswitched_loops(template_assertion_predicate_success_proj,
                                                       false_path_loop_parse_predicate);

    // Update control dependent data nodes.
    for (DUIterator j = template_assertion_predicate_success_proj->outs();
         template_assertion_predicate_success_proj->has_out(j);
         j++) {
      Node* true_path_loop_node = template_assertion_predicate_success_proj->out(j);
      if (loop->is_member(get_loop(ctrl_or_self(true_path_loop_node)))) {
        assert(true_path_loop_node->in(0) == template_assertion_predicate_success_proj, "only control edge");
        Node* false_path_loop_node = old_new[true_path_loop_node->_idx];
        assert(false_path_loop_node->in(0) == template_assertion_predicate_success_proj, "only control edge");
        to_process.push(false_path_loop_node);
      }
    }
    // Have to delay updates to the false path loop so uses of predicate are not modified while we iterate on them.
    while (to_process.size() > 0) {
    Node* slow_node = to_process.pop();
    _igvn.replace_input_of(slow_node, 0, false_path_loop_proj);
    }
  }
}

// Put all Template Assertion Predicate projections on a list, starting at 'predicate' and going up in the tree. If 'get_opaque'
// is set, then the OpaqueTemplateAssertionPredicateNode nodes of the Assertion Predicates are put on the list instead
// of the projections.
void PhaseIdealLoop::get_template_assertion_predicates(ParsePredicateSuccessProj* parse_predicate_proj, Unique_Node_List& list,
                                                       const bool get_opaque) {
=======
// Put all OpaqueTemplateAssertionPredicate nodes on a list, starting at 'predicate' and going up in the tree.
void PhaseIdealLoop::get_opaque_template_assertion_predicate_nodes(ParsePredicateSuccessProj* parse_predicate_proj,
                                                                   Unique_Node_List& list) {
>>>>>>> 3b9732ed
  Deoptimization::DeoptReason deopt_reason = parse_predicate_proj->in(0)->as_ParsePredicate()->deopt_reason();
  PredicateBlockIterator predicate_iterator(parse_predicate_proj, deopt_reason);
  OpaqueTemplateAssertionPredicateCollector opaque_template_assertion_predicate_collector(list);
  predicate_iterator.for_each(opaque_template_assertion_predicate_collector);
}

<<<<<<< HEAD
// Clone the old Parse Predicates and Assertion Predicates before the unswitch If to the unswitched loops after the
// unswitch If.
void PhaseIdealLoop::clone_parse_and_assertion_predicates_to_unswitched_loop(IdealLoopTree* loop, Node_List& old_new,
                                                                             IfProjNode*& true_path_loop_entry,
                                                                             IfProjNode*& false_path_loop_entry) {
  LoopNode* head = loop->_head->as_Loop();
  Node* entry = head->skip_strip_mined()->in(LoopNode::EntryControl);

  const Predicates predicates(entry);
  const PredicateBlock* short_running_loop_predicate_block = predicates.short_running_loop_predicate_block();
  if (short_running_loop_predicate_block->has_parse_predicate()) {
    clone_parse_predicate_to_unswitched_loops(short_running_loop_predicate_block, Deoptimization::Reason_short_running_loop,
                                              true_path_loop_entry, false_path_loop_entry);
  }
  clone_loop_predication_predicates_to_unswitched_loop(loop, old_new, predicates.loop_predicate_block(),
                                                       Deoptimization::Reason_predicate, true_path_loop_entry, false_path_loop_entry);
  clone_loop_predication_predicates_to_unswitched_loop(loop, old_new, predicates.profiled_loop_predicate_block(),
                                                       Deoptimization::Reason_profile_predicate, true_path_loop_entry, false_path_loop_entry);

  const PredicateBlock* loop_limit_check_predicate_block = predicates.loop_limit_check_predicate_block();
  if (loop_limit_check_predicate_block->has_parse_predicate() && !head->is_CountedLoop()) {
    // Don't clone the Loop Limit Check Parse Predicate if we already have a counted loop (a Loop Limit Check Predicate
    // is only created when converting a LoopNode to a CountedLoopNode).
    clone_parse_predicate_to_unswitched_loops(loop_limit_check_predicate_block, Deoptimization::Reason_loop_limit_check,
                                              true_path_loop_entry, false_path_loop_entry);
  }
}

// Clone the Parse Predicate and Template Assertion Predicates of a Loop Predication related Predicate Block.
void PhaseIdealLoop::clone_loop_predication_predicates_to_unswitched_loop(IdealLoopTree* loop, const Node_List& old_new,
                                                                          const PredicateBlock* predicate_block,
                                                                          Deoptimization::DeoptReason reason,
                                                                          IfProjNode*& true_path_loop_entry,
                                                                          IfProjNode*& false_path_loop_entry) {
  if (predicate_block->has_parse_predicate()) {
    // We currently only clone Assertion Predicates if there are Parse Predicates. This is not entirely correct and will
    // be changed with the complete fix for Assertion Predicates.
    clone_parse_predicate_to_unswitched_loops(predicate_block, reason, true_path_loop_entry, false_path_loop_entry);
    assert(true_path_loop_entry->in(0)->is_ParsePredicate() && false_path_loop_entry->in(0)->is_ParsePredicate(),
           "must be success projections of the cloned Parse Predicates");
    clone_assertion_predicates_to_unswitched_loop(loop, old_new, predicate_block->parse_predicate_success_proj(),
                                                  true_path_loop_entry->in(0)->as_ParsePredicate(),
                                                  false_path_loop_entry->in(0)->as_ParsePredicate());
  }
}

void PhaseIdealLoop::clone_parse_predicate_to_unswitched_loops(const PredicateBlock* predicate_block,
                                                               Deoptimization::DeoptReason reason,
                                                               IfProjNode*& iffast_pred, IfProjNode*& ifslow_pred) {
  assert(predicate_block->has_parse_predicate(), "must have parse predicate");
  ParsePredicateSuccessProj* parse_predicate_proj = predicate_block->parse_predicate_success_proj();
  iffast_pred = clone_parse_predicate(parse_predicate_proj, iffast_pred, reason, false);
  check_cloned_parse_predicate_for_unswitching(iffast_pred, true);

  ifslow_pred = clone_parse_predicate(parse_predicate_proj, ifslow_pred, reason, true);
  check_cloned_parse_predicate_for_unswitching(ifslow_pred, false);
}

#ifndef PRODUCT
void PhaseIdealLoop::check_cloned_parse_predicate_for_unswitching(const Node* new_entry, const bool is_fast_loop) {
  assert(new_entry != nullptr, "IfTrue or IfFalse after clone predicate");
  if (TraceLoopPredicate) {
    tty->print("Parse Predicate cloned to %s loop: ", is_fast_loop ? "fast" : "slow");
    new_entry->in(0)->dump();
  }
}
#endif

=======
>>>>>>> 3b9732ed
//------------------------------Invariance-----------------------------------
// Helper class for loop_predication_impl to compute invariance on the fly and
// clone invariants.
class Invariance : public StackObj {
  VectorSet _visited, _invariant;
  Node_Stack _stack;
  VectorSet _clone_visited;
  Node_List _old_new; // map of old to new (clone)
  IdealLoopTree* _lpt;
  PhaseIdealLoop* _phase;
  Node* _data_dependency_on; // The projection into the loop on which data nodes are dependent or null otherwise

  // Helper function to set up the invariance for invariance computation
  // If n is a known invariant, set up directly. Otherwise, look up the
  // the possibility to push n onto the stack for further processing.
  void visit(Node* use, Node* n) {
    if (_lpt->is_invariant(n)) { // known invariant
      _invariant.set(n->_idx);
    } else if (!n->is_CFG()) {
      Node *n_ctrl = _phase->ctrl_or_self(n);
      Node *u_ctrl = _phase->ctrl_or_self(use); // self if use is a CFG
      if (_phase->is_dominator(n_ctrl, u_ctrl)) {
        _stack.push(n, n->in(0) == nullptr ? 1 : 0);
      }
    }
  }

  // Compute invariance for "the_node" and (possibly) all its inputs recursively
  // on the fly
  void compute_invariance(Node* n) {
    assert(_visited.test(n->_idx), "must be");
    visit(n, n);
    while (_stack.is_nonempty()) {
      Node*  n = _stack.node();
      uint idx = _stack.index();
      if (idx == n->req()) { // all inputs are processed
        _stack.pop();
        // n is invariant if it's inputs are all invariant
        bool all_inputs_invariant = true;
        for (uint i = 0; i < n->req(); i++) {
          Node* in = n->in(i);
          if (in == nullptr) continue;
          assert(_visited.test(in->_idx), "must have visited input");
          if (!_invariant.test(in->_idx)) { // bad guy
            all_inputs_invariant = false;
            break;
          }
        }
        if (all_inputs_invariant) {
          // If n's control is a predicate that was moved out of the
          // loop, it was marked invariant but n is only invariant if
          // it depends only on that test. Otherwise, unless that test
          // is out of the loop, it's not invariant.
          if (n->is_CFG() || (n->depends_only_on_test() && _phase->igvn().no_dependent_zero_check(n)) || n->in(0) == nullptr || !_phase->is_member(_lpt, n->in(0))) {
            _invariant.set(n->_idx); // I am a invariant too
          }
        }
      } else { // process next input
        _stack.set_index(idx + 1);
        Node* m = n->in(idx);
        if (m != nullptr && !_visited.test_set(m->_idx)) {
          visit(n, m);
        }
      }
    }
  }

  // Helper function to set up _old_new map for clone_nodes.
  // If n is a known invariant, set up directly ("clone" of n == n).
  // Otherwise, push n onto the stack for real cloning.
  void clone_visit(Node* n) {
    assert(_invariant.test(n->_idx), "must be invariant");
    if (_lpt->is_invariant(n)) { // known invariant
      _old_new.map(n->_idx, n);
    } else { // to be cloned
      assert(!n->is_CFG(), "should not see CFG here");
      _stack.push(n, n->in(0) == nullptr ? 1 : 0);
    }
  }

  // Clone "n" and (possibly) all its inputs recursively
  void clone_nodes(Node* n, Node* ctrl) {
    clone_visit(n);
    while (_stack.is_nonempty()) {
      Node*  n = _stack.node();
      uint idx = _stack.index();
      if (idx == n->req()) { // all inputs processed, clone n!
        _stack.pop();
        // clone invariant node
        Node* n_cl = n->clone();
        _old_new.map(n->_idx, n_cl);
        _phase->register_new_node(n_cl, ctrl);
        for (uint i = 0; i < n->req(); i++) {
          Node* in = n_cl->in(i);
          if (in == nullptr) continue;
          n_cl->set_req(i, _old_new[in->_idx]);
        }
      } else { // process next input
        _stack.set_index(idx + 1);
        Node* m = n->in(idx);
        if (m != nullptr && !_clone_visited.test_set(m->_idx)) {
          clone_visit(m); // visit the input
        }
      }
    }
  }

 public:
  Invariance(Arena* area, IdealLoopTree* lpt) :
    _visited(area), _invariant(area),
    _stack(area, 10 /* guess */),
    _clone_visited(area), _old_new(area),
    _lpt(lpt), _phase(lpt->_phase),
    _data_dependency_on(nullptr)
  {
    LoopNode* head = _lpt->_head->as_Loop();
    Node* entry = head->skip_strip_mined()->in(LoopNode::EntryControl);
    if (entry->outcnt() != 1) {
      // If a node is pinned between the predicates and the loop
      // entry, we won't be able to move any node in the loop that
      // depends on it above it in a predicate. Mark all those nodes
      // as non-loop-invariant.
      // Loop predication could create new nodes for which the below
      // invariant information is missing. Mark the 'entry' node to
      // later check again if a node needs to be treated as non-loop-
      // invariant as well.
      _data_dependency_on = entry;
      Unique_Node_List wq;
      wq.push(entry);
      for (uint next = 0; next < wq.size(); ++next) {
        Node *n = wq.at(next);
        for (DUIterator_Fast imax, i = n->fast_outs(imax); i < imax; i++) {
          Node* u = n->fast_out(i);
          if (!u->is_CFG()) {
            Node* c = _phase->get_ctrl(u);
            if (_lpt->is_member(_phase->get_loop(c)) || _phase->is_dominator(c, head)) {
              _visited.set(u->_idx);
              wq.push(u);
            }
          }
        }
      }
    }
  }

  // Did we explicitly mark some nodes non-loop-invariant? If so, return the entry node on which some data nodes
  // are dependent that prevent loop predication. Otherwise, return null.
  Node* data_dependency_on() {
    return _data_dependency_on;
  }

  // Map old to n for invariance computation and clone
  void map_ctrl(Node* old, Node* n) {
    assert(old->is_CFG() && n->is_CFG(), "must be");
    _old_new.map(old->_idx, n); // "clone" of old is n
    _invariant.set(old->_idx);  // old is invariant
    _clone_visited.set(old->_idx);
  }

  // Driver function to compute invariance
  bool is_invariant(Node* n) {
    if (!_visited.test_set(n->_idx))
      compute_invariance(n);
    return (_invariant.test(n->_idx) != 0);
  }

  // Driver function to clone invariant
  Node* clone(Node* n, Node* ctrl) {
    assert(ctrl->is_CFG(), "must be");
    assert(_invariant.test(n->_idx), "must be an invariant");
    if (!_clone_visited.test(n->_idx))
      clone_nodes(n, ctrl);
    return _old_new[n->_idx];
  }
};

//------------------------------is_range_check_if -----------------------------------
// Returns true if the predicate of iff is in "scale*iv + offset u< load_range(ptr)" format
// Note: this function is particularly designed for loop predication. We require load_range
//       and offset to be loop invariant computed on the fly by "invar"
bool IdealLoopTree::is_range_check_if(IfProjNode* if_success_proj, PhaseIdealLoop *phase, BasicType bt, Node *iv, Node *&range,
                                      Node *&offset, jlong &scale) const {
  IfNode* iff = if_success_proj->in(0)->as_If();
  if (!is_loop_exit(iff)) {
    return false;
  }
  if (!iff->in(1)->is_Bool()) {
    return false;
  }
  const BoolNode *bol = iff->in(1)->as_Bool();
  if (bol->_test._test != BoolTest::lt || if_success_proj->is_IfFalse()) {
    // We don't have the required range check pattern:
    // if (scale*iv + offset <u limit) {
    //
    // } else {
    //   trap();
    // }
    //
    // Having the trap on the true projection:
    // if (scale*iv + offset <u limit) {
    //   trap();
    // }
    //
    // is not correct. We would need to flip the test to get the expected "trap on false path" pattern:
    // if (scale*iv + offset >=u limit) {
    //
    // } else {
    //   trap();
    // }
    //
    // If we create a Range Check Predicate for this wrong pattern, it could succeed at runtime (i.e. true for the
    // value of "scale*iv + offset" in the first loop iteration and true for the value of "scale*iv + offset" in the
    // last loop iteration) while the check to be hoisted could fail in other loop iterations.
    //
    // Example:
    // Loop: "for (int i = -1; i < 1000; i++)"
    // init = "scale*iv + offset" in the first loop iteration = 1*-1 + 0 = -1
    // last = "scale*iv + offset" in the last loop iteration = 1*999 + 0 = 999
    // limit = 100
    //
    // Range Check Predicate is always true:
    // init >=u limit && last >=u limit  <=>
    // -1 >=u 100 && 999 >= u 100
    //
    // But for 0 <= x < 100: x >=u 100 is false.
    // We would wrongly skip the branch with the trap() and possibly miss to execute some other statements inside that
    // trap() branch.
    return false;
  }
  if (!bol->in(1)->is_Cmp()) {
    return false;
  }
  const CmpNode *cmp = bol->in(1)->as_Cmp();
  if (cmp->Opcode() != Op_Cmp_unsigned(bt)) {
    return false;
  }
  range = cmp->in(2);
  if (range->Opcode() != Op_LoadRange) {
    const TypeInteger* tinteger = phase->_igvn.type(range)->isa_integer(bt);
    if (tinteger == nullptr || tinteger->empty() || tinteger->lo_as_long() < 0) {
      // Allow predication on positive values that aren't LoadRanges.
      // This allows optimization of loops where the length of the
      // array is a known value and doesn't need to be loaded back
      // from the array.
      return false;
    }
  } else {
    assert(bt == T_INT, "no LoadRange for longs");
  }
  scale  = 0;
  offset = nullptr;
  if (!phase->is_scaled_iv_plus_offset(cmp->in(1), iv, bt, &scale, &offset)) {
    return false;
  }
  return true;
}

bool IdealLoopTree::is_range_check_if(IfProjNode* if_success_proj, PhaseIdealLoop *phase, Invariance& invar DEBUG_ONLY(COMMA ProjNode *predicate_proj)) const {
  Node* range = nullptr;
  Node* offset = nullptr;
  jlong scale = 0;
  Node* iv = _head->as_BaseCountedLoop()->phi();
  Compile* C = Compile::current();
  const uint old_unique_idx = C->unique();
  if (!is_range_check_if(if_success_proj, phase, T_INT, iv, range, offset, scale)) {
    return false;
  }
  if (!invar.is_invariant(range)) {
    return false;
  }
  if (offset != nullptr) {
    if (!invar.is_invariant(offset)) { // offset must be invariant
      return false;
    }
    Node* data_dependency_on = invar.data_dependency_on();
    if (data_dependency_on != nullptr && old_unique_idx < C->unique()) {
      // 'offset' node was newly created in is_range_check_if(). Check that it does not depend on the entry projection
      // into the loop. If it does, we cannot perform loop predication (see Invariant::Invariant()).
      assert(!offset->is_CFG(), "offset must be a data node");
      if (_phase->get_ctrl(offset) == data_dependency_on) {
        return false;
      }
    }
  }
#ifdef ASSERT
  if (offset && phase->has_ctrl(offset)) {
    Node* offset_ctrl = phase->get_ctrl(offset);
    if (phase->get_loop(predicate_proj) == phase->get_loop(offset_ctrl) &&
        phase->is_dominator(predicate_proj, offset_ctrl)) {
      // If the control of offset is loop predication promoted by previous pass,
      // then it will lead to cyclic dependency.
      // Previously promoted loop predication is in the same loop of predication
      // point.
      // This situation can occur when pinning nodes too conservatively - can we do better?
      assert(false, "cyclic dependency prevents range check elimination, idx: offset %d, offset_ctrl %d, predicate_proj %d",
             offset->_idx, offset_ctrl->_idx, predicate_proj->_idx);
    }
  }
#endif
  return true;
}

//------------------------------rc_predicate-----------------------------------
// Create a range check predicate
//
// for (i = init; i < limit; i += stride) {
//    a[scale*i+offset]
// }
//
// Compute max(scale*i + offset) for init <= i < limit and build the predicate
// as "max(scale*i + offset) u< a.length".
//
// There are two cases for max(scale*i + offset):
// (1) stride*scale > 0
//   max(scale*i + offset) = scale*(limit-stride) + offset
// (2) stride*scale < 0
//   max(scale*i + offset) = scale*init + offset
BoolNode* PhaseIdealLoop::rc_predicate(Node* ctrl, const int scale, Node* offset, Node* init, Node* limit,
                                       const jint stride, Node* range, const bool upper, bool& overflow) {
  jint con_limit  = (limit != nullptr && limit->is_Con())  ? limit->get_int()  : 0;
  jint con_init   = init->is_Con()   ? init->get_int()   : 0;
  jint con_offset = offset->is_Con() ? offset->get_int() : 0;

  stringStream* predString = nullptr;
  if (TraceLoopPredicate) {
    predString = new (mtCompiler) stringStream();
    predString->print("rc_predicate ");
  }

  overflow = false;
  Node* max_idx_expr = nullptr;
  const TypeInt* idx_type = TypeInt::INT;
  // same signs and upper, or different signs and not upper.
  if (((stride > 0) == (scale > 0)) == upper) {
    guarantee(limit != nullptr, "sanity");
    if (TraceLoopPredicate) {
      if (limit->is_Con()) {
        predString->print("(%d ", con_limit);
      } else {
        predString->print("(limit ");
      }
      predString->print("- %d) ", stride);
    }
    // Check if (limit - stride) may overflow
    const TypeInt* limit_type = _igvn.type(limit)->isa_int();
    jint limit_lo = limit_type->_lo;
    jint limit_hi = limit_type->_hi;
    if ((stride > 0 && (java_subtract(limit_lo, stride) < limit_lo)) ||
        (stride < 0 && (java_subtract(limit_hi, stride) > limit_hi))) {
      // No overflow possible
      ConINode* con_stride = intcon(stride);
      max_idx_expr = new SubINode(limit, con_stride);
      idx_type = TypeInt::make(limit_lo - stride, limit_hi - stride, limit_type->_widen);
    } else {
      // May overflow
      overflow = true;
      limit = new ConvI2LNode(limit);
      register_new_node(limit, ctrl);
      ConLNode* con_stride = longcon(stride);
      max_idx_expr = new SubLNode(limit, con_stride);
    }
    register_new_node(max_idx_expr, ctrl);
  } else {
    if (TraceLoopPredicate) {
      if (init->is_Con()) {
        predString->print("%d ", con_init);
      } else {
        predString->print("init ");
      }
    }
    idx_type = _igvn.type(init)->isa_int();
    max_idx_expr = init;
  }

  if (scale != 1) {
    ConNode* con_scale = intcon(scale);
    if (TraceLoopPredicate) {
      predString->print("* %d ", scale);
    }
    // Check if (scale * max_idx_expr) may overflow
    const TypeInt* scale_type = TypeInt::make(scale);
    MulINode* mul = new MulINode(max_idx_expr, con_scale);

    if (overflow || MulINode::does_overflow(idx_type, scale_type)) {
      // May overflow
      idx_type = TypeInt::INT;
      mul->destruct(&_igvn);
      if (!overflow) {
        max_idx_expr = new ConvI2LNode(max_idx_expr);
        register_new_node(max_idx_expr, ctrl);
      }
      overflow = true;
      con_scale = longcon(scale);
      max_idx_expr = new MulLNode(max_idx_expr, con_scale);
    } else {
      // No overflow possible
      max_idx_expr = mul;
      idx_type = (TypeInt*)mul->mul_ring(idx_type, scale_type);
    }
    register_new_node(max_idx_expr, ctrl);
  }

  if (offset && (!offset->is_Con() || con_offset != 0)){
    if (TraceLoopPredicate) {
      if (offset->is_Con()) {
        predString->print("+ %d ", con_offset);
      } else {
        predString->print("+ offset");
      }
    }
    // Check if (max_idx_expr + offset) may overflow
    const TypeInt* offset_type = _igvn.type(offset)->isa_int();
    jint lo = java_add(idx_type->_lo, offset_type->_lo);
    jint hi = java_add(idx_type->_hi, offset_type->_hi);
    if (overflow || (lo > hi) ||
        ((idx_type->_lo & offset_type->_lo) < 0 && lo >= 0) ||
        ((~(idx_type->_hi | offset_type->_hi)) < 0 && hi < 0)) {
      // May overflow
      if (!overflow) {
        max_idx_expr = new ConvI2LNode(max_idx_expr);
        register_new_node(max_idx_expr, ctrl);
      }
      overflow = true;
      offset = new ConvI2LNode(offset);
      register_new_node(offset, ctrl);
      max_idx_expr = new AddLNode(max_idx_expr, offset);
    } else {
      // No overflow possible
      max_idx_expr = new AddINode(max_idx_expr, offset);
    }
    register_new_node(max_idx_expr, ctrl);
  }

  CmpNode* cmp = nullptr;
  if (overflow) {
    // Integer expressions may overflow, do long comparison
    range = new ConvI2LNode(range);
    register_new_node(range, ctrl);
    cmp = new CmpULNode(max_idx_expr, range);
  } else {
    cmp = new CmpUNode(max_idx_expr, range);
  }
  register_new_node(cmp, ctrl);
  BoolNode* bol = new BoolNode(cmp, BoolTest::lt);
  register_new_node(bol, ctrl);

  if (TraceLoopPredicate) {
    predString->print_cr("<u range");
    tty->print("%s", predString->base());
    delete predString;
  }
  return bol;
}

// Should loop predication look not only in the path from tail to head
// but also in branches of the loop body?
bool PhaseIdealLoop::loop_predication_should_follow_branches(IdealLoopTree* loop, float& loop_trip_cnt) {
  if (!UseProfiledLoopPredicate) {
    return false;
  }

  LoopNode* head = loop->_head->as_Loop();
  bool follow_branches = true;
  IdealLoopTree* l = loop->_child;
  // For leaf loops and loops with a single inner loop
  while (l != nullptr && follow_branches) {
    IdealLoopTree* child = l;
    if (child->_child != nullptr &&
        child->_head->is_OuterStripMinedLoop()) {
      assert(child->_child->_next == nullptr, "only one inner loop for strip mined loop");
      assert(child->_child->_head->is_CountedLoop() && child->_child->_head->as_CountedLoop()->is_strip_mined(), "inner loop should be strip mined");
      child = child->_child;
    }
    if (child->_child != nullptr || child->_irreducible) {
      follow_branches = false;
    }
    l = l->_next;
  }
  if (follow_branches) {
    loop->compute_profile_trip_cnt(this);
    if (head->is_profile_trip_failed()) {
      follow_branches = false;
    } else {
      loop_trip_cnt = head->profile_trip_cnt();
      if (head->is_CountedLoop()) {
        CountedLoopNode* cl = head->as_CountedLoop();
        if (cl->phi() != nullptr) {
          const TypeInt* t = _igvn.type(cl->phi())->is_int();
          float worst_case_trip_cnt = ((float)t->_hi - t->_lo) / ABS((float)cl->stride_con());
          if (worst_case_trip_cnt < loop_trip_cnt) {
            loop_trip_cnt = worst_case_trip_cnt;
          }
        }
      }
    }
  }
  return follow_branches;
}

float PathFrequency::to(Node* n) {
  // post order walk on the CFG graph from n to _dom
  IdealLoopTree* loop = _phase->get_loop(_dom);
  Node* c = n;
  for (;;) {
    assert(_phase->get_loop(c) == loop, "have to be in the same loop");
    if (c == _dom || _freqs.at_grow(c->_idx, -1) >= 0) {
      float f = c == _dom ? 1 : _freqs.at(c->_idx);
      Node* prev = c;
      while (_stack.size() > 0 && prev == c) {
        Node* n = _stack.node();
        if (!n->is_Region()) {
          if (_phase->get_loop(n) != _phase->get_loop(n->in(0))) {
            // Found an inner loop: compute frequency of reaching this
            // exit from the loop head by looking at the number of
            // times each loop exit was taken
            IdealLoopTree* inner_loop = _phase->get_loop(n->in(0));
            LoopNode* inner_head = inner_loop->_head->as_Loop();
            assert(_phase->get_loop(n) == loop, "only 1 inner loop");
            if (inner_head->is_OuterStripMinedLoop()) {
              inner_head->verify_strip_mined(1);
              if (n->in(0) == inner_head->in(LoopNode::LoopBackControl)->in(0)) {
                n = n->in(0)->in(0)->in(0);
              }
              inner_loop = inner_loop->_child;
              inner_head = inner_loop->_head->as_Loop();
              inner_head->verify_strip_mined(1);
            }
            float loop_exit_cnt = 0.0f;
            for (uint i = 0; i < inner_loop->_body.size(); i++) {
              Node *n = inner_loop->_body[i];
              float c = inner_loop->compute_profile_trip_cnt_helper(n);
              loop_exit_cnt += c;
            }
            float cnt = -1;
            if (n->in(0)->is_If()) {
              IfNode* iff = n->in(0)->as_If();
              float p = n->in(0)->as_If()->_prob;
              if (n->Opcode() == Op_IfFalse) {
                p = 1 - p;
              }
              if (p > PROB_MIN) {
                cnt = p * iff->_fcnt;
              } else {
                cnt = 0;
              }
            } else {
              assert(n->in(0)->is_Jump(), "unsupported node kind");
              JumpNode* jmp = n->in(0)->as_Jump();
              float p = n->in(0)->as_Jump()->_probs[n->as_JumpProj()->_con];
              cnt = p * jmp->_fcnt;
            }
            float this_exit_f = cnt > 0 ? cnt / loop_exit_cnt : 0;
            this_exit_f = check_and_truncate_frequency(this_exit_f);
            f = f * this_exit_f;
            f = check_and_truncate_frequency(f);
          } else {
            float p = -1;
            if (n->in(0)->is_If()) {
              p = n->in(0)->as_If()->_prob;
              if (n->Opcode() == Op_IfFalse) {
                p = 1 - p;
              }
            } else {
              assert(n->in(0)->is_Jump(), "unsupported node kind");
              p = n->in(0)->as_Jump()->_probs[n->as_JumpProj()->_con];
            }
            f = f * p;
            f = check_and_truncate_frequency(f);
          }
          _freqs.at_put_grow(n->_idx, (float)f, -1);
          _stack.pop();
        } else {
          float prev_f = _freqs_stack.pop();
          float new_f = f;
          f = new_f + prev_f;
          f = check_and_truncate_frequency(f);
          uint i = _stack.index();
          if (i < n->req()) {
            c = n->in(i);
            _stack.set_index(i+1);
            _freqs_stack.push(f);
          } else {
            _freqs.at_put_grow(n->_idx, f, -1);
            _stack.pop();
          }
        }
      }
      if (_stack.size() == 0) {
        return check_and_truncate_frequency(f);
      }
    } else if (c->is_Loop()) {
      ShouldNotReachHere();
      c = c->in(LoopNode::EntryControl);
    } else if (c->is_Region()) {
      _freqs_stack.push(0);
      _stack.push(c, 2);
      c = c->in(1);
    } else {
      if (c->is_IfProj()) {
        IfNode* iff = c->in(0)->as_If();
        if (iff->_prob == PROB_UNKNOWN) {
          // assume never taken
          _freqs.at_put_grow(c->_idx, 0, -1);
        } else if (_phase->get_loop(c) != _phase->get_loop(iff)) {
          if (iff->_fcnt == COUNT_UNKNOWN) {
            // assume never taken
            _freqs.at_put_grow(c->_idx, 0, -1);
          } else {
            // skip over loop
            _stack.push(c, 1);
            c = _phase->get_loop(c->in(0))->_head->as_Loop()->skip_strip_mined()->in(LoopNode::EntryControl);
          }
        } else {
          _stack.push(c, 1);
          c = iff;
        }
      } else if (c->is_JumpProj()) {
        JumpNode* jmp = c->in(0)->as_Jump();
        if (_phase->get_loop(c) != _phase->get_loop(jmp)) {
          if (jmp->_fcnt == COUNT_UNKNOWN) {
            // assume never taken
            _freqs.at_put_grow(c->_idx, 0, -1);
          } else {
            // skip over loop
            _stack.push(c, 1);
            c = _phase->get_loop(c->in(0))->_head->as_Loop()->skip_strip_mined()->in(LoopNode::EntryControl);
          }
        } else {
          _stack.push(c, 1);
          c = jmp;
        }
      } else if (c->Opcode() == Op_CatchProj &&
                 c->in(0)->Opcode() == Op_Catch &&
                 c->in(0)->in(0)->is_Proj() &&
                 c->in(0)->in(0)->in(0)->is_Call()) {
        // assume exceptions are never thrown
        uint con = c->as_Proj()->_con;
        if (con == CatchProjNode::fall_through_index) {
          Node* call = c->in(0)->in(0)->in(0)->in(0);
          if (_phase->get_loop(call) != _phase->get_loop(c)) {
            _freqs.at_put_grow(c->_idx, 0, -1);
          } else {
            c = call;
          }
        } else {
          assert(con >= CatchProjNode::catch_all_index, "what else?");
          _freqs.at_put_grow(c->_idx, 0, -1);
        }
      } else if (c->unique_ctrl_out_or_null() == nullptr && !c->is_If() && !c->is_Jump()) {
        ShouldNotReachHere();
      } else {
        c = c->in(0);
      }
    }
  }
  ShouldNotReachHere();
  return -1;
}

void PhaseIdealLoop::loop_predication_follow_branches(Node *n, IdealLoopTree *loop, float loop_trip_cnt,
                                                      PathFrequency& pf, Node_Stack& stack, VectorSet& seen,
                                                      Node_List& if_proj_list) {
  assert(n->is_Region(), "start from a region");
  Node* tail = loop->tail();
  stack.push(n, 1);
  do {
    Node* c = stack.node();
    assert(c->is_Region() || c->is_IfProj(), "only region here");
    uint i = stack.index();

    if (i < c->req()) {
      stack.set_index(i+1);
      Node* in = c->in(i);
      while (!is_dominator(in, tail) && !seen.test_set(in->_idx)) {
        IdealLoopTree* in_loop = get_loop(in);
        if (in_loop != loop) {
          in = in_loop->_head->in(LoopNode::EntryControl);
        } else if (in->is_Region()) {
          stack.push(in, 1);
          break;
        } else if (in->is_IfProj() &&
                   in->as_Proj()->is_uncommon_trap_if_pattern() &&
                   (in->in(0)->Opcode() == Op_If ||
                    in->in(0)->Opcode() == Op_RangeCheck)) {
          if (pf.to(in) * loop_trip_cnt >= 1) {
            stack.push(in, 1);
          }
          in = in->in(0);
        } else {
          in = in->in(0);
        }
      }
    } else {
      if (c->is_IfProj()) {
        if_proj_list.push(c);
      }
      stack.pop();
    }

  } while (stack.size() > 0);
}

bool PhaseIdealLoop::loop_predication_impl_helper(IdealLoopTree* loop, IfProjNode* if_success_proj,
                                                  ParsePredicateSuccessProj* parse_predicate_proj, CountedLoopNode* cl,
                                                  ConNode* zero, Invariance& invar,
                                                  Deoptimization::DeoptReason deopt_reason) {
  // Following are changed to nonnull when a predicate can be hoisted
  IfNode*   iff  = if_success_proj->in(0)->as_If();
  Node*     test = iff->in(1);
  if (!test->is_Bool()) { //Conv2B, ...
    return false;
  }
  BoolNode* bol = test->as_Bool();
  bool range_check_predicate = false;
  if (invar.is_invariant(bol)) {
    C->print_method(PHASE_BEFORE_LOOP_PREDICATION_IC, 4, iff);
    // Invariant test
    IfProjNode* hoisted_check_predicate_proj = create_new_if_for_predicate(parse_predicate_proj, nullptr, deopt_reason,
                                                                           iff->Opcode());
    Node* ctrl = hoisted_check_predicate_proj->in(0)->as_If()->in(0);
    BoolNode* hoisted_check_predicate_bool = invar.clone(bol, ctrl)->as_Bool();

    // Negate test if necessary (Parse Predicates always have IfTrue as success projection and IfFalse as uncommon trap)
    bool negated = false;
    if (if_success_proj->is_IfFalse()) {
      hoisted_check_predicate_bool = new BoolNode(hoisted_check_predicate_bool->in(1),
                                                  hoisted_check_predicate_bool->_test.negate());
      register_new_node(hoisted_check_predicate_bool, ctrl);
      negated = true;
    }
    IfNode* new_predicate_iff = hoisted_check_predicate_proj->in(0)->as_If();
    _igvn.hash_delete(new_predicate_iff);
    new_predicate_iff->set_req(1, hoisted_check_predicate_bool);

    invar.map_ctrl(if_success_proj, hoisted_check_predicate_proj); // Mark hoisted check as invariant

    // Eliminate the old If in the loop body.
    dominated_by(hoisted_check_predicate_proj, iff, negated);

    C->print_method(PHASE_AFTER_LOOP_PREDICATION_IC, 4, hoisted_check_predicate_proj->in(0));

#ifndef PRODUCT
    if (TraceLoopPredicate) {
      tty->print("Predicate invariant if%s: %d ", negated ? " negated" : "", new_predicate_iff->_idx);
      loop->dump_head();
    } else if (TraceLoopOpts) {
      tty->print("Predicate IC ");
      loop->dump_head();
    }
#endif
  } else if (cl != nullptr && loop->is_range_check_if(if_success_proj, this, invar DEBUG_ONLY(COMMA parse_predicate_proj))) {
    C->print_method(PHASE_BEFORE_LOOP_PREDICATION_RC, 4, iff);
    // Range check for counted loops
    assert(if_success_proj->is_IfTrue(), "trap must be on false projection for a range check");
    IfTrueNode* hoisted_check_proj = if_success_proj->as_IfTrue();
    const Node*    cmp    = bol->in(1)->as_Cmp();
    Node*          idx    = cmp->in(1);
    assert(!invar.is_invariant(idx), "index is variant");
    Node* range = cmp->in(2);
    assert(range->Opcode() == Op_LoadRange || iff->is_RangeCheck() || _igvn.type(range)->is_int()->_lo >= 0, "must be");
    assert(invar.is_invariant(range), "range must be invariant");
    int scale    = 1;
    Node* offset = zero;
    bool ok = is_scaled_iv_plus_offset(idx, cl->phi(), &scale, &offset);
    assert(ok, "must be index expression");

    Node* init    = cl->init_trip();
    // Limit is not exact.
    // Calculate exact limit here.
    // Note, counted loop's test is '<' or '>'.
#ifdef ASSERT
    const bool exact_trip_count = cl->has_exact_trip_count();
    const uint trip_count = cl->trip_count();
    loop->compute_trip_count(this, T_INT);
    assert(exact_trip_count == cl->has_exact_trip_count() && trip_count == cl->trip_count(),
           "should have computed trip count on Loop Predication entry");
#endif
    Node* limit   = exact_limit(loop);
    int  stride   = cl->stride()->get_int();

    // Build if's for the upper and lower bound tests.  The
    // lower_bound test will dominate the upper bound test and all
    // cloned or created nodes will use the lower bound test as
    // their declared control.

    // Perform cloning to keep Invariance state correct since the
    // late schedule will place invariant things in the loop.
    ParsePredicateNode* parse_predicate = parse_predicate_proj->in(0)->as_ParsePredicate();
    Node* ctrl = parse_predicate->in(0);
    range = invar.clone(range, ctrl);
    if (offset && offset != zero) {
      assert(invar.is_invariant(offset), "offset must be loop invariant");
      offset = invar.clone(offset, ctrl);
    }
    // If predicate expressions may overflow in the integer range, longs are used.
    bool overflow = false;
    // Test the lower bound
    BoolNode* lower_bound_bol = rc_predicate(ctrl, scale, offset, init, limit, stride, range, false, overflow);

    const int if_opcode = iff->Opcode();
    IfProjNode* lower_bound_proj = create_new_if_for_predicate(parse_predicate_proj, nullptr, deopt_reason, overflow ? Op_If : if_opcode);
    IfNode* lower_bound_iff = lower_bound_proj->in(0)->as_If();
    _igvn.hash_delete(lower_bound_iff);
    lower_bound_iff->set_req(1, lower_bound_bol);
    if (TraceLoopPredicate) {
      tty->print_cr("lower bound check if: %d", lower_bound_iff->_idx);
    }

    // Test the upper bound
    BoolNode* upper_bound_bol = rc_predicate(lower_bound_proj, scale, offset, init, limit, stride, range, true, overflow);

    IfProjNode* upper_bound_proj = create_new_if_for_predicate(parse_predicate_proj, nullptr, deopt_reason, overflow ? Op_If : if_opcode);
    assert(upper_bound_proj->in(0)->as_If()->in(0) == lower_bound_proj, "should dominate");
    IfNode* upper_bound_iff = upper_bound_proj->in(0)->as_If();
    _igvn.hash_delete(upper_bound_iff);
    upper_bound_iff->set_req(1, upper_bound_bol);
    if (TraceLoopPredicate) {
      tty->print_cr("upper bound check if: %d", upper_bound_iff->_idx);
    }

    // Fall through into rest of the cleanup code which will move any dependent nodes to the skeleton predicates of the
    // upper bound test. We always need to create skeleton predicates in order to properly remove dead loops when later
    // splitting the predicated loop into (unreachable) sub-loops (i.e. done by unrolling, peeling, pre/main/post etc.).
    IfTrueNode* template_assertion_predicate_proj = create_template_assertion_predicate(cl, parse_predicate,
                                                                                        upper_bound_proj, scale, offset,
                                                                                        range);

    // Eliminate the old range check in the loop body.
    // When a range check is eliminated, data dependent nodes (Load and range check CastII nodes) are now dependent on 2
    // Hoisted Check Predicates (one for the start of the loop, one for the end) but we can only keep track of one control
    // dependency: pin the data dependent nodes.
    eliminate_hoisted_range_check(hoisted_check_proj, template_assertion_predicate_proj);
    invar.map_ctrl(hoisted_check_proj, template_assertion_predicate_proj); // Mark hoisted check as invariant

    C->print_method(PHASE_AFTER_LOOP_PREDICATION_RC, 4, template_assertion_predicate_proj->in(0));

#ifndef PRODUCT
    if (TraceLoopOpts && !TraceLoopPredicate) {
      tty->print("Predicate RC ");
      loop->dump_head();
    }
#endif
  } else {
    // Loop variant check (for example, range check in non-counted loop)
    // with uncommon trap.
    return false;
  }

  C->set_major_progress();
  return true;
}

void PhaseIdealLoop::eliminate_hoisted_range_check(IfTrueNode* hoisted_check_proj,
                                                   IfTrueNode* template_assertion_predicate_proj) {
  _igvn.replace_input_of(hoisted_check_proj->in(0), 1, _igvn.intcon(1));
  rewire_safe_outputs_to_dominator(hoisted_check_proj, template_assertion_predicate_proj, true);
}

// Each newly created Hoisted Check Predicate is accompanied by two Template Assertion Predicates. Later, we initialize
// them by making a copy of them when splitting a loop into sub loops. The Assertion Predicates ensure that dead sub
// loops are removed properly.
IfTrueNode* PhaseIdealLoop::create_template_assertion_predicate(CountedLoopNode* loop_head,
                                                                ParsePredicateNode* parse_predicate,
                                                                IfProjNode* new_control, const int scale, Node* offset,
                                                                Node* range) {

  TemplateAssertionPredicateCreator template_assertion_predicate_creator(loop_head, scale, offset, range, this);
  IfTrueNode* template_success_proj = template_assertion_predicate_creator.create(new_control);
  _igvn.replace_input_of(parse_predicate, 0, template_success_proj);
  set_idom(parse_predicate, template_success_proj, dom_depth(template_success_proj));
  return template_success_proj;
}

// Insert Hoisted Check Predicates for null checks and range checks and additional Template Assertion Predicates for
// range checks.
bool PhaseIdealLoop::loop_predication_impl(IdealLoopTree* loop) {
  LoopNode* head = loop->_head->as_Loop();

  if (head->unique_ctrl_out()->is_NeverBranch()) {
    // do nothing for infinite loops
    return false;
  }

  CountedLoopNode *cl = nullptr;
  if (head->is_valid_counted_loop(T_INT)) {
    cl = head->as_CountedLoop();
    if (!cl->is_normal_loop()) {
      // Do nothing for iteration-splitted loops
      return false;
    }
    loop->compute_trip_count(this, T_INT);
    if (cl->trip_count() == 1) {
      // Not worth to hoist checks out of a loop that is only run for one iteration since the checks are only going to
      // be executed once anyway.
      return false;
    }
    // Avoid RCE if Counted loop's test is '!='.
    BoolTest::mask bt = cl->loopexit()->test_trip();
    if (bt != BoolTest::lt && bt != BoolTest::gt) {
      cl = nullptr;
    }
  }

  Node* entry = head->skip_strip_mined()->in(LoopNode::EntryControl);
  const Predicates predicates(entry);
  const PredicateBlock* loop_predicate_block = predicates.loop_predicate_block();
  const PredicateBlock* profiled_loop_predicate_block = predicates.profiled_loop_predicate_block();
  float loop_trip_cnt = -1;
  bool follow_branches = profiled_loop_predicate_block->has_parse_predicate() &&
                         loop_predication_should_follow_branches(loop, loop_trip_cnt);
  assert(!follow_branches || loop_trip_cnt >= 0, "negative trip count?");

  if (!loop_predicate_block->has_parse_predicate() && !follow_branches) {
#ifndef PRODUCT
    if (TraceLoopPredicate) {
      tty->print("Missing Parse Predicates:");
      loop->dump_head();
      head->dump(1);
    }
#endif
    return false;
  }
  ConNode* zero = intcon(0);

  ResourceArea* area = Thread::current()->resource_area();
  Invariance invar(area, loop);

  // Create list of if-projs such that a newer proj dominates all older
  // projs in the list, and they all dominate loop->tail()
  Node_List if_proj_list;
  Node_List regions;
  Node* current_proj = loop->tail(); // start from tail


  Node_List controls;
  while (current_proj != head) {
    if (loop == get_loop(current_proj) && // still in the loop ?
        current_proj->is_Proj()        && // is a projection  ?
        (current_proj->in(0)->Opcode() == Op_If ||
         current_proj->in(0)->Opcode() == Op_RangeCheck)) { // is a if projection ?
      if_proj_list.push(current_proj);
    }
    if (follow_branches &&
        current_proj->Opcode() == Op_Region &&
        loop == get_loop(current_proj)) {
      regions.push(current_proj);
    }
    current_proj = idom(current_proj);
  }

  bool hoisted = false; // true if at least one proj is promoted

  if (can_create_loop_predicates(profiled_loop_predicate_block)) {
    while (if_proj_list.size() > 0) {
      Node* n = if_proj_list.pop();

      IfProjNode* if_proj = n->as_IfProj();
      IfNode* iff = if_proj->in(0)->as_If();

      CallStaticJavaNode* call = if_proj->is_uncommon_trap_if_pattern();
      if (call == nullptr) {
        if (loop->is_loop_exit(iff)) {
          // stop processing the remaining projs in the list because the execution of them
          // depends on the condition of "iff" (iff->in(1)).
          break;
        } else {
          // Both arms are inside the loop. There are two cases:
          // (1) there is one backward branch. In this case, any remaining proj
          //     in the if_proj list post-dominates "iff". So, the condition of "iff"
          //     does not determine the execution the remaining projs directly, and we
          //     can safely continue.
          // (2) both arms are forwarded, i.e. a diamond shape. In this case, "proj"
          //     does not dominate loop->tail(), so it can not be in the if_proj list.
          continue;
        }
      }
      Deoptimization::DeoptReason reason = Deoptimization::trap_request_reason(call->uncommon_trap_request());
      if (reason == Deoptimization::Reason_predicate) {
        break;
      }

      if (loop_predicate_block->has_parse_predicate()) {
        ParsePredicateSuccessProj* loop_parse_predicate_proj = loop_predicate_block->parse_predicate_success_proj();
        hoisted = loop_predication_impl_helper(loop, if_proj, loop_parse_predicate_proj, cl, zero, invar,
                                               Deoptimization::Reason_predicate) | hoisted;
      }
    } // end while
  }

  if (follow_branches) {
    assert(profiled_loop_predicate_block->has_parse_predicate(), "sanity check");
    PathFrequency pf(loop->_head, this);

    // Some projections were skipped due to an early loop exit. Try them with profile data.
    while (if_proj_list.size() > 0) {
      Node* if_proj = if_proj_list.pop();
      float f = pf.to(if_proj);
      if (if_proj->as_Proj()->is_uncommon_trap_if_pattern() &&
          f * loop_trip_cnt >= 1) {
        ParsePredicateSuccessProj* profiled_loop_parse_predicate_proj =
            profiled_loop_predicate_block->parse_predicate_success_proj();
        hoisted = loop_predication_impl_helper(loop, if_proj->as_IfProj(), profiled_loop_parse_predicate_proj,
                                               cl, zero, invar, Deoptimization::Reason_profile_predicate) | hoisted;
      }
    }

    // And look into all branches
    Node_Stack stack(0);
    VectorSet seen;
    Node_List if_proj_list_freq(area);
    while (regions.size() > 0) {
      Node* c = regions.pop();
      loop_predication_follow_branches(c, loop, loop_trip_cnt, pf, stack, seen, if_proj_list_freq);
    }

    for (uint i = 0; i < if_proj_list_freq.size(); i++) {
      IfProjNode* if_proj = if_proj_list_freq.at(i)->as_IfProj();
      ParsePredicateSuccessProj* profiled_loop_parse_predicate_proj =
          profiled_loop_predicate_block->parse_predicate_success_proj();
      hoisted = loop_predication_impl_helper(loop, if_proj, profiled_loop_parse_predicate_proj, cl, zero,
                                             invar, Deoptimization::Reason_profile_predicate) | hoisted;
    }
  }

#ifndef PRODUCT
  // report that the loop predication has been actually performed
  // for this loop
  if (TraceLoopPredicate && hoisted) {
    tty->print("Loop Predication Performed:");
    loop->dump_head();
  }
#endif

  head->verify_strip_mined(1);

  return hoisted;
}

// We cannot add Loop Predicates if:
// (1) Already added Profiled Loop Predicates (Loop Predicates and Profiled Loop Predicates can be dependent
//     through a data node, and thus we should only add new Profiled Loop Predicates which are below Loop Predicates
//     in the graph).
// (2) There are currently no Profiled Loop Predicates, but we have a data node with a control dependency on the Loop
//     Parse Predicate (could happen, for example, if we've removed an earlier created Profiled Loop Predicate with
//     dominated_by()). We should not create a Loop Predicate for a check that is dependent on this data node because
//     the Loop Predicate would end up above the data node with its dependency on the Loop Parse Predicate below. This
//     would become unschedulable. However, we can still hoist the check as Profiled Loop Predicate which would end up
//     below the Loop Parse Predicate.
bool PhaseIdealLoop::can_create_loop_predicates(const PredicateBlock* profiled_loop_predicate_block) const {
  bool has_profiled_loop_predicate_block = profiled_loop_predicate_block != nullptr;
  bool can_create_loop_predicates = true;
  if (has_profiled_loop_predicate_block
      && (profiled_loop_predicate_block->has_runtime_predicates() // (1)
          || profiled_loop_predicate_block->entry()->outcnt() != 1)) { // (2)
    can_create_loop_predicates = false;
  }
  return can_create_loop_predicates;
}

//------------------------------loop_predication--------------------------------
// driver routine for loop predication optimization
bool IdealLoopTree::loop_predication(PhaseIdealLoop* phase) {
  bool hoisted = false;
  // Recursively promote predicates
  if (_child) {
    hoisted = _child->loop_predication( phase);
  }

  // Self
  if (can_apply_loop_predication()) {
    hoisted |= phase->loop_predication_impl(this);
  }

  // Sibling
  if (_next) {
    hoisted |= _next->loop_predication( phase);
  }

  return hoisted;
}

bool IdealLoopTree::can_apply_loop_predication() {
  return !_head->is_Root() &&
         _head->is_Loop() &&
         !_head->is_OuterStripMinedLoop() &&
         !_irreducible &&
         !tail()->is_top();
}<|MERGE_RESOLUTION|>--- conflicted
+++ resolved
@@ -269,178 +269,15 @@
   orig_to_clone.iterate_all(orig_clone_action);
 }
 
-<<<<<<< HEAD
-IfProjNode* PhaseIdealLoop::clone_parse_predicate(ParsePredicateSuccessProj* parse_predicate_proj,
-                                                  Node* new_entry, Deoptimization::DeoptReason reason,
-                                                  const bool slow_loop) {
-
-  IfProjNode* new_predicate_proj = create_new_if_for_predicate(parse_predicate_proj, new_entry, reason, Op_ParsePredicate,
-                                                               slow_loop);
-  assert(new_predicate_proj->is_IfTrue(), "the success projection of a Parse Predicate is a true projection");
-  return new_predicate_proj;
-}
-
-// Clones Template Assertion Predicates to both unswitched loops starting at 'old_predicate_proj' by following its
-// control inputs. It also rewires the control edges of data nodes with dependencies in the loop from the old predicates
-// to the new  cloned predicates.
-void PhaseIdealLoop::clone_assertion_predicates_to_unswitched_loop(IdealLoopTree* loop, const Node_List& old_new,
-                                                                   ParsePredicateSuccessProj* old_parse_predicate_proj,
-                                                                   ParsePredicateNode* true_path_loop_parse_predicate,
-                                                                   ParsePredicateNode* false_path_loop_parse_predicate) {
-  // Push the original Template Assertion Predicates on a list to later process them in reverse order to keep the
-  // original predicate order.
-  Unique_Node_List list;
-  get_template_assertion_predicates(old_parse_predicate_proj, list);
-
-  clone_assertion_predicates_to_slow_unswitched_loop(loop, old_new, list, false_path_loop_parse_predicate);
-  clone_assertion_predicates(loop, list, true_path_loop_parse_predicate);
-}
-
-void PhaseIdealLoop::clone_assertion_predicates(IdealLoopTree* loop,
-                                                const Unique_Node_List &list,
-                                                ParsePredicateNode* true_path_loop_parse_predicate) {
-
-  for (int i = list.size() - 1; i >= 0; i--) {
-    IfTrueNode* template_assertion_predicate_success_proj = list.at(i)->as_IfTrue();
-    assert(template_assertion_predicate_success_proj->in(0)->is_If(), "must be If node");
-
-    IfTrueNode* true_path_loop_proj =
-        clone_assertion_predicate_for_unswitched_loops(template_assertion_predicate_success_proj,
-                                                       true_path_loop_parse_predicate);
-
-    // Update control dependent data nodes.
-    for (DUIterator j = template_assertion_predicate_success_proj->outs();
-         template_assertion_predicate_success_proj->has_out(j);
-         j++) {
-      Node* true_path_loop_node = template_assertion_predicate_success_proj->out(j);
-      if (loop->is_member(get_loop(ctrl_or_self(true_path_loop_node)))) {
-        assert(true_path_loop_node->in(0) == template_assertion_predicate_success_proj, "only control edge");
-        _igvn.replace_input_of(true_path_loop_node, 0, true_path_loop_proj);
-        --j;
-      }
-    }
-  }
-}
-
-void PhaseIdealLoop::clone_assertion_predicates_to_slow_unswitched_loop(IdealLoopTree* loop, const Node_List &old_new,
-                                                                        const Unique_Node_List &list,
-                                                                        ParsePredicateNode* false_path_loop_parse_predicate) {
-  Node_List to_process;
-  for (int i = list.size() - 1; i >= 0; i--) {
-    IfTrueNode* template_assertion_predicate_success_proj = list.at(i)->as_IfTrue();
-    assert(template_assertion_predicate_success_proj->in(0)->is_If(), "must be If node");
-
-    IfTrueNode* false_path_loop_proj =
-        clone_assertion_predicate_for_unswitched_loops(template_assertion_predicate_success_proj,
-                                                       false_path_loop_parse_predicate);
-
-    // Update control dependent data nodes.
-    for (DUIterator j = template_assertion_predicate_success_proj->outs();
-         template_assertion_predicate_success_proj->has_out(j);
-         j++) {
-      Node* true_path_loop_node = template_assertion_predicate_success_proj->out(j);
-      if (loop->is_member(get_loop(ctrl_or_self(true_path_loop_node)))) {
-        assert(true_path_loop_node->in(0) == template_assertion_predicate_success_proj, "only control edge");
-        Node* false_path_loop_node = old_new[true_path_loop_node->_idx];
-        assert(false_path_loop_node->in(0) == template_assertion_predicate_success_proj, "only control edge");
-        to_process.push(false_path_loop_node);
-      }
-    }
-    // Have to delay updates to the false path loop so uses of predicate are not modified while we iterate on them.
-    while (to_process.size() > 0) {
-    Node* slow_node = to_process.pop();
-    _igvn.replace_input_of(slow_node, 0, false_path_loop_proj);
-    }
-  }
-}
-
-// Put all Template Assertion Predicate projections on a list, starting at 'predicate' and going up in the tree. If 'get_opaque'
-// is set, then the OpaqueTemplateAssertionPredicateNode nodes of the Assertion Predicates are put on the list instead
-// of the projections.
-void PhaseIdealLoop::get_template_assertion_predicates(ParsePredicateSuccessProj* parse_predicate_proj, Unique_Node_List& list,
-                                                       const bool get_opaque) {
-=======
 // Put all OpaqueTemplateAssertionPredicate nodes on a list, starting at 'predicate' and going up in the tree.
 void PhaseIdealLoop::get_opaque_template_assertion_predicate_nodes(ParsePredicateSuccessProj* parse_predicate_proj,
                                                                    Unique_Node_List& list) {
->>>>>>> 3b9732ed
   Deoptimization::DeoptReason deopt_reason = parse_predicate_proj->in(0)->as_ParsePredicate()->deopt_reason();
   PredicateBlockIterator predicate_iterator(parse_predicate_proj, deopt_reason);
   OpaqueTemplateAssertionPredicateCollector opaque_template_assertion_predicate_collector(list);
   predicate_iterator.for_each(opaque_template_assertion_predicate_collector);
 }
 
-<<<<<<< HEAD
-// Clone the old Parse Predicates and Assertion Predicates before the unswitch If to the unswitched loops after the
-// unswitch If.
-void PhaseIdealLoop::clone_parse_and_assertion_predicates_to_unswitched_loop(IdealLoopTree* loop, Node_List& old_new,
-                                                                             IfProjNode*& true_path_loop_entry,
-                                                                             IfProjNode*& false_path_loop_entry) {
-  LoopNode* head = loop->_head->as_Loop();
-  Node* entry = head->skip_strip_mined()->in(LoopNode::EntryControl);
-
-  const Predicates predicates(entry);
-  const PredicateBlock* short_running_loop_predicate_block = predicates.short_running_loop_predicate_block();
-  if (short_running_loop_predicate_block->has_parse_predicate()) {
-    clone_parse_predicate_to_unswitched_loops(short_running_loop_predicate_block, Deoptimization::Reason_short_running_loop,
-                                              true_path_loop_entry, false_path_loop_entry);
-  }
-  clone_loop_predication_predicates_to_unswitched_loop(loop, old_new, predicates.loop_predicate_block(),
-                                                       Deoptimization::Reason_predicate, true_path_loop_entry, false_path_loop_entry);
-  clone_loop_predication_predicates_to_unswitched_loop(loop, old_new, predicates.profiled_loop_predicate_block(),
-                                                       Deoptimization::Reason_profile_predicate, true_path_loop_entry, false_path_loop_entry);
-
-  const PredicateBlock* loop_limit_check_predicate_block = predicates.loop_limit_check_predicate_block();
-  if (loop_limit_check_predicate_block->has_parse_predicate() && !head->is_CountedLoop()) {
-    // Don't clone the Loop Limit Check Parse Predicate if we already have a counted loop (a Loop Limit Check Predicate
-    // is only created when converting a LoopNode to a CountedLoopNode).
-    clone_parse_predicate_to_unswitched_loops(loop_limit_check_predicate_block, Deoptimization::Reason_loop_limit_check,
-                                              true_path_loop_entry, false_path_loop_entry);
-  }
-}
-
-// Clone the Parse Predicate and Template Assertion Predicates of a Loop Predication related Predicate Block.
-void PhaseIdealLoop::clone_loop_predication_predicates_to_unswitched_loop(IdealLoopTree* loop, const Node_List& old_new,
-                                                                          const PredicateBlock* predicate_block,
-                                                                          Deoptimization::DeoptReason reason,
-                                                                          IfProjNode*& true_path_loop_entry,
-                                                                          IfProjNode*& false_path_loop_entry) {
-  if (predicate_block->has_parse_predicate()) {
-    // We currently only clone Assertion Predicates if there are Parse Predicates. This is not entirely correct and will
-    // be changed with the complete fix for Assertion Predicates.
-    clone_parse_predicate_to_unswitched_loops(predicate_block, reason, true_path_loop_entry, false_path_loop_entry);
-    assert(true_path_loop_entry->in(0)->is_ParsePredicate() && false_path_loop_entry->in(0)->is_ParsePredicate(),
-           "must be success projections of the cloned Parse Predicates");
-    clone_assertion_predicates_to_unswitched_loop(loop, old_new, predicate_block->parse_predicate_success_proj(),
-                                                  true_path_loop_entry->in(0)->as_ParsePredicate(),
-                                                  false_path_loop_entry->in(0)->as_ParsePredicate());
-  }
-}
-
-void PhaseIdealLoop::clone_parse_predicate_to_unswitched_loops(const PredicateBlock* predicate_block,
-                                                               Deoptimization::DeoptReason reason,
-                                                               IfProjNode*& iffast_pred, IfProjNode*& ifslow_pred) {
-  assert(predicate_block->has_parse_predicate(), "must have parse predicate");
-  ParsePredicateSuccessProj* parse_predicate_proj = predicate_block->parse_predicate_success_proj();
-  iffast_pred = clone_parse_predicate(parse_predicate_proj, iffast_pred, reason, false);
-  check_cloned_parse_predicate_for_unswitching(iffast_pred, true);
-
-  ifslow_pred = clone_parse_predicate(parse_predicate_proj, ifslow_pred, reason, true);
-  check_cloned_parse_predicate_for_unswitching(ifslow_pred, false);
-}
-
-#ifndef PRODUCT
-void PhaseIdealLoop::check_cloned_parse_predicate_for_unswitching(const Node* new_entry, const bool is_fast_loop) {
-  assert(new_entry != nullptr, "IfTrue or IfFalse after clone predicate");
-  if (TraceLoopPredicate) {
-    tty->print("Parse Predicate cloned to %s loop: ", is_fast_loop ? "fast" : "slow");
-    new_entry->in(0)->dump();
-  }
-}
-#endif
-
-=======
->>>>>>> 3b9732ed
 //------------------------------Invariance-----------------------------------
 // Helper class for loop_predication_impl to compute invariance on the fly and
 // clone invariants.
