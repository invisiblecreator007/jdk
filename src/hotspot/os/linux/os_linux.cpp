/*
 * Copyright (c) 1999, 2024, Oracle and/or its affiliates. All rights reserved.
 * Copyright (c) 2015, 2024 SAP SE. All rights reserved.
 * DO NOT ALTER OR REMOVE COPYRIGHT NOTICES OR THIS FILE HEADER.
 *
 * This code is free software; you can redistribute it and/or modify it
 * under the terms of the GNU General Public License version 2 only, as
 * published by the Free Software Foundation.
 *
 * This code is distributed in the hope that it will be useful, but WITHOUT
 * ANY WARRANTY; without even the implied warranty of MERCHANTABILITY or
 * FITNESS FOR A PARTICULAR PURPOSE.  See the GNU General Public License
 * version 2 for more details (a copy is included in the LICENSE file that
 * accompanied this code).
 *
 * You should have received a copy of the GNU General Public License version
 * 2 along with this work; if not, write to the Free Software Foundation,
 * Inc., 51 Franklin St, Fifth Floor, Boston, MA 02110-1301 USA.
 *
 * Please contact Oracle, 500 Oracle Parkway, Redwood Shores, CA 94065 USA
 * or visit www.oracle.com if you need additional information or have any
 * questions.
 *
 */

// no precompiled headers
#include "classfile/vmSymbols.hpp"
#include "code/vtableStubs.hpp"
#include "compiler/compileBroker.hpp"
#include "compiler/disassembler.hpp"
#include "hugepages.hpp"
#include "interpreter/interpreter.hpp"
#include "jvm.h"
#include "jvmtifiles/jvmti.h"
#include "logging/log.hpp"
#include "logging/logStream.hpp"
#include "memory/allocation.inline.hpp"
#include "nmt/memTracker.hpp"
#include "oops/oop.inline.hpp"
#include "osContainer_linux.hpp"
#include "os_linux.inline.hpp"
#include "os_posix.inline.hpp"
#include "prims/jniFastGetField.hpp"
#include "prims/jvm_misc.hpp"
#include "runtime/arguments.hpp"
#include "runtime/atomic.hpp"
#include "runtime/globals.hpp"
#include "runtime/globals_extension.hpp"
#include "runtime/init.hpp"
#include "runtime/interfaceSupport.inline.hpp"
#include "runtime/java.hpp"
#include "runtime/javaCalls.hpp"
#include "runtime/javaThread.hpp"
#include "runtime/mutexLocker.hpp"
#include "runtime/objectMonitor.hpp"
#include "runtime/osInfo.hpp"
#include "runtime/osThread.hpp"
#include "runtime/perfMemory.hpp"
#include "runtime/sharedRuntime.hpp"
#include "runtime/statSampler.hpp"
#include "runtime/stubRoutines.hpp"
#include "runtime/threadCritical.hpp"
#include "runtime/threads.hpp"
#include "runtime/threadSMR.hpp"
#include "runtime/timer.hpp"
#include "runtime/vm_version.hpp"
#include "semaphore_posix.hpp"
#include "services/runtimeService.hpp"
#include "signals_posix.hpp"
#include "utilities/align.hpp"
#include "utilities/checkedCast.hpp"
#include "utilities/debug.hpp"
#include "utilities/decoder.hpp"
#include "utilities/defaultStream.hpp"
#include "utilities/elfFile.hpp"
#include "utilities/events.hpp"
#include "utilities/globalDefinitions.hpp"
#include "utilities/growableArray.hpp"
#include "utilities/macros.hpp"
#include "utilities/powerOfTwo.hpp"
#include "utilities/vmError.hpp"
#if INCLUDE_JFR
#include "jfr/jfrEvents.hpp"
#include "jfr/support/jfrNativeLibraryLoadEvent.hpp"
#endif

// put OS-includes here
# include <ctype.h>
# include <stdlib.h>
# include <sys/types.h>
# include <sys/mman.h>
# include <sys/stat.h>
# include <sys/select.h>
# include <sys/sendfile.h>
# include <pthread.h>
# include <signal.h>
# include <endian.h>
# include <errno.h>
# include <fenv.h>
# include <dlfcn.h>
# include <stdio.h>
# include <unistd.h>
# include <sys/resource.h>
# include <pthread.h>
# include <sys/stat.h>
# include <sys/time.h>
# include <sys/times.h>
# include <sys/utsname.h>
# include <sys/socket.h>
# include <pwd.h>
# include <poll.h>
# include <fcntl.h>
# include <string.h>
# include <syscall.h>
# include <sys/sysinfo.h>
# include <sys/ipc.h>
# include <link.h>
# include <stdint.h>
# include <inttypes.h>
# include <sys/ioctl.h>
# include <linux/elf-em.h>
# include <sys/prctl.h>
#ifdef __GLIBC__
# include <malloc.h>
#endif

#ifndef _GNU_SOURCE
  #define _GNU_SOURCE
  #include <sched.h>
  #undef _GNU_SOURCE
#else
  #include <sched.h>
#endif

// if RUSAGE_THREAD for getrusage() has not been defined, do it here. The code calling
// getrusage() is prepared to handle the associated failure.
#ifndef RUSAGE_THREAD
  #define RUSAGE_THREAD   (1)               /* only the calling thread */
#endif

#define MAX_PATH    (2 * K)

#define MAX_SECS 100000000

// for timer info max values which include all bits
#define ALL_64_BITS CONST64(0xFFFFFFFFFFFFFFFF)

#ifdef MUSL_LIBC
// dlvsym is not a part of POSIX
// and musl libc doesn't implement it.
static void *dlvsym(void *handle,
                    const char *symbol,
                    const char *version) {
   // load the latest version of symbol
   return dlsym(handle, symbol);
}
#endif

enum CoredumpFilterBit {
  FILE_BACKED_PVT_BIT = 1 << 2,
  FILE_BACKED_SHARED_BIT = 1 << 3,
  LARGEPAGES_BIT = 1 << 6,
  DAX_SHARED_BIT = 1 << 8
};

////////////////////////////////////////////////////////////////////////////////
// global variables
julong os::Linux::_physical_memory = 0;

address   os::Linux::_initial_thread_stack_bottom = nullptr;
uintptr_t os::Linux::_initial_thread_stack_size   = 0;

int (*os::Linux::_pthread_getcpuclockid)(pthread_t, clockid_t *) = nullptr;
int (*os::Linux::_pthread_setname_np)(pthread_t, const char*) = nullptr;
pthread_t os::Linux::_main_thread;
bool os::Linux::_supports_fast_thread_cpu_time = false;
const char * os::Linux::_libc_version = nullptr;
const char * os::Linux::_libpthread_version = nullptr;

bool os::Linux::_thp_requested{false};

#ifdef __GLIBC__
// We want to be buildable and runnable on older and newer glibcs, so resolve both
// mallinfo and mallinfo2 dynamically.
struct old_mallinfo {
  int arena;
  int ordblks;
  int smblks;
  int hblks;
  int hblkhd;
  int usmblks;
  int fsmblks;
  int uordblks;
  int fordblks;
  int keepcost;
};
typedef struct old_mallinfo (*mallinfo_func_t)(void);
static mallinfo_func_t g_mallinfo = nullptr;

struct new_mallinfo {
  size_t arena;
  size_t ordblks;
  size_t smblks;
  size_t hblks;
  size_t hblkhd;
  size_t usmblks;
  size_t fsmblks;
  size_t uordblks;
  size_t fordblks;
  size_t keepcost;
};
typedef struct new_mallinfo (*mallinfo2_func_t)(void);
static mallinfo2_func_t g_mallinfo2 = nullptr;

typedef int (*malloc_info_func_t)(int options, FILE *stream);
static malloc_info_func_t g_malloc_info = nullptr;
#endif // __GLIBC__

static int clock_tics_per_sec = 100;

// If the VM might have been created on the primordial thread, we need to resolve the
// primordial thread stack bounds and check if the current thread might be the
// primordial thread in places. If we know that the primordial thread is never used,
// such as when the VM was created by one of the standard java launchers, we can
// avoid this
static bool suppress_primordial_thread_resolution = false;

// utility functions

julong os::Linux::available_memory_in_container() {
  julong avail_mem = static_cast<julong>(-1L);
  if (OSContainer::is_containerized()) {
    jlong mem_limit = OSContainer::memory_limit_in_bytes();
    jlong mem_usage;
    if (mem_limit > 0 && (mem_usage = OSContainer::memory_usage_in_bytes()) < 1) {
      log_debug(os, container)("container memory usage failed: " JLONG_FORMAT ", using host value", mem_usage);
    }
    if (mem_limit > 0 && mem_usage > 0) {
      avail_mem = mem_limit > mem_usage ? (julong)mem_limit - (julong)mem_usage : 0;
    }
  }
  return avail_mem;
}

julong os::available_memory() {
  return Linux::available_memory();
}

julong os::Linux::available_memory() {
  julong avail_mem = available_memory_in_container();
  if (avail_mem != static_cast<julong>(-1L)) {
    log_trace(os)("available container memory: " JULONG_FORMAT, avail_mem);
    return avail_mem;
  }

  FILE *fp = os::fopen("/proc/meminfo", "r");
  if (fp != nullptr) {
    char buf[80];
    do {
      if (fscanf(fp, "MemAvailable: " JULONG_FORMAT " kB", &avail_mem) == 1) {
        avail_mem *= K;
        break;
      }
    } while (fgets(buf, sizeof(buf), fp) != nullptr);
    fclose(fp);
  }
  if (avail_mem == static_cast<julong>(-1L)) {
    avail_mem = free_memory();
  }
  log_trace(os)("available memory: " JULONG_FORMAT, avail_mem);
  return avail_mem;
}

julong os::free_memory() {
  return Linux::free_memory();
}

julong os::Linux::free_memory() {
  // values in struct sysinfo are "unsigned long"
  struct sysinfo si;
  julong free_mem = available_memory_in_container();
  if (free_mem != static_cast<julong>(-1L)) {
    log_trace(os)("free container memory: " JULONG_FORMAT, free_mem);
    return free_mem;
  }

  sysinfo(&si);
  free_mem = (julong)si.freeram * si.mem_unit;
  log_trace(os)("free memory: " JULONG_FORMAT, free_mem);
  return free_mem;
}

jlong os::total_swap_space() {
  if (OSContainer::is_containerized()) {
    if (OSContainer::memory_limit_in_bytes() > 0) {
      return (jlong)(OSContainer::memory_and_swap_limit_in_bytes() - OSContainer::memory_limit_in_bytes());
    }
  }
  struct sysinfo si;
  int ret = sysinfo(&si);
  if (ret != 0) {
    return -1;
  }
  return  (jlong)(si.totalswap * si.mem_unit);
}

static jlong host_free_swap() {
  struct sysinfo si;
  int ret = sysinfo(&si);
  if (ret != 0) {
    return -1;
  }
  return (jlong)(si.freeswap * si.mem_unit);
}

jlong os::free_swap_space() {
  // os::total_swap_space() might return the containerized limit which might be
  // less than host_free_swap(). The upper bound of free swap needs to be the lower of the two.
  jlong host_free_swap_val = MIN2(os::total_swap_space(), host_free_swap());
  assert(host_free_swap_val >= 0, "sysinfo failed?");
  if (OSContainer::is_containerized()) {
    jlong mem_swap_limit = OSContainer::memory_and_swap_limit_in_bytes();
    jlong mem_limit = OSContainer::memory_limit_in_bytes();
    if (mem_swap_limit >= 0 && mem_limit >= 0) {
      jlong delta_limit = mem_swap_limit - mem_limit;
      if (delta_limit <= 0) {
        return 0;
      }
      jlong mem_swap_usage = OSContainer::memory_and_swap_usage_in_bytes();
      jlong mem_usage = OSContainer::memory_usage_in_bytes();
      if (mem_swap_usage > 0 && mem_usage > 0) {
        jlong delta_usage = mem_swap_usage - mem_usage;
        if (delta_usage >= 0) {
          jlong free_swap = delta_limit - delta_usage;
          return free_swap >= 0 ? free_swap : 0;
        }
      }
    }
    // unlimited or not supported. Fall through to return host value
    log_trace(os,container)("os::free_swap_space: container_swap_limit=" JLONG_FORMAT
                            " container_mem_limit=" JLONG_FORMAT " returning host value: " JLONG_FORMAT,
                            mem_swap_limit, mem_limit, host_free_swap_val);
  }
  return host_free_swap_val;
}

julong os::physical_memory() {
  jlong phys_mem = 0;
  if (OSContainer::is_containerized()) {
    jlong mem_limit;
    if ((mem_limit = OSContainer::memory_limit_in_bytes()) > 0) {
      log_trace(os)("total container memory: " JLONG_FORMAT, mem_limit);
      return mem_limit;
    }
  }

  phys_mem = Linux::physical_memory();
  log_trace(os)("total system memory: " JLONG_FORMAT, phys_mem);
  return phys_mem;
}

size_t os::rss() {
  size_t size = 0;
  os::Linux::meminfo_t info;
  if (os::Linux::query_process_memory_info(&info)) {
    size = info.vmrss * K;
  }
  return size;
}

static uint64_t initial_total_ticks = 0;
static uint64_t initial_steal_ticks = 0;
static bool     has_initial_tick_info = false;

static void next_line(FILE *f) {
  int c;
  do {
    c = fgetc(f);
  } while (c != '\n' && c != EOF);
}

void os::Linux::kernel_version(long* major, long* minor) {
  *major = -1;
  *minor = -1;

  struct utsname buffer;
  int ret = uname(&buffer);
  if (ret != 0) {
    log_warning(os)("uname(2) failed to get kernel version: %s", os::errno_name(ret));
    return;
  }
  int nr_matched = sscanf(buffer.release, "%ld.%ld", major, minor);
  if (nr_matched != 2) {
    log_warning(os)("Parsing kernel version failed, expected 2 version numbers, only matched %d", nr_matched);
  }
}

bool os::Linux::get_tick_information(CPUPerfTicks* pticks, int which_logical_cpu) {
  FILE*         fh;
  uint64_t      userTicks, niceTicks, systemTicks, idleTicks;
  // since at least kernel 2.6 : iowait: time waiting for I/O to complete
  // irq: time  servicing interrupts; softirq: time servicing softirqs
  uint64_t      iowTicks = 0, irqTicks = 0, sirqTicks= 0;
  // steal (since kernel 2.6.11): time spent in other OS when running in a virtualized environment
  uint64_t      stealTicks = 0;
  // guest (since kernel 2.6.24): time spent running a virtual CPU for guest OS under the
  // control of the Linux kernel
  uint64_t      guestNiceTicks = 0;
  int           logical_cpu = -1;
  const int     required_tickinfo_count = (which_logical_cpu == -1) ? 4 : 5;
  int           n;

  memset(pticks, 0, sizeof(CPUPerfTicks));

  if ((fh = os::fopen("/proc/stat", "r")) == nullptr) {
    return false;
  }

  if (which_logical_cpu == -1) {
    n = fscanf(fh, "cpu " UINT64_FORMAT " " UINT64_FORMAT " " UINT64_FORMAT " "
            UINT64_FORMAT " " UINT64_FORMAT " " UINT64_FORMAT " " UINT64_FORMAT " "
            UINT64_FORMAT " " UINT64_FORMAT " ",
            &userTicks, &niceTicks, &systemTicks, &idleTicks,
            &iowTicks, &irqTicks, &sirqTicks,
            &stealTicks, &guestNiceTicks);
  } else {
    // Move to next line
    next_line(fh);

    // find the line for requested cpu faster to just iterate linefeeds?
    for (int i = 0; i < which_logical_cpu; i++) {
      next_line(fh);
    }

    n = fscanf(fh, "cpu%u " UINT64_FORMAT " " UINT64_FORMAT " " UINT64_FORMAT " "
               UINT64_FORMAT " " UINT64_FORMAT " " UINT64_FORMAT " " UINT64_FORMAT " "
               UINT64_FORMAT " " UINT64_FORMAT " ",
               &logical_cpu, &userTicks, &niceTicks,
               &systemTicks, &idleTicks, &iowTicks, &irqTicks, &sirqTicks,
               &stealTicks, &guestNiceTicks);
  }

  fclose(fh);
  if (n < required_tickinfo_count || logical_cpu != which_logical_cpu) {
    return false;
  }
  pticks->used       = userTicks + niceTicks;
  pticks->usedKernel = systemTicks + irqTicks + sirqTicks;
  pticks->total      = userTicks + niceTicks + systemTicks + idleTicks +
                       iowTicks + irqTicks + sirqTicks + stealTicks + guestNiceTicks;

  if (n > required_tickinfo_count + 3) {
    pticks->steal = stealTicks;
    pticks->has_steal_ticks = true;
  } else {
    pticks->steal = 0;
    pticks->has_steal_ticks = false;
  }

  return true;
}

#ifndef SYS_gettid
// i386: 224, amd64: 186, sparc: 143
  #if defined(__i386__)
    #define SYS_gettid 224
  #elif defined(__amd64__)
    #define SYS_gettid 186
  #elif defined(__sparc__)
    #define SYS_gettid 143
  #else
    #error "Define SYS_gettid for this architecture"
  #endif
#endif // SYS_gettid

// pid_t gettid()
//
// Returns the kernel thread id of the currently running thread. Kernel
// thread id is used to access /proc.
pid_t os::Linux::gettid() {
  long rslt = syscall(SYS_gettid);
  assert(rslt != -1, "must be."); // old linuxthreads implementation?
  return (pid_t)rslt;
}

// Returns the amount of swap currently configured, in bytes.
// This can change at any time.
julong os::Linux::host_swap() {
  struct sysinfo si;
  sysinfo(&si);
  return (julong)(si.totalswap * si.mem_unit);
}

// Most versions of linux have a bug where the number of processors are
// determined by looking at the /proc file system.  In a chroot environment,
// the system call returns 1.
static bool unsafe_chroot_detected = false;
static const char *unstable_chroot_error = "/proc file system not found.\n"
                     "Java may be unstable running multithreaded in a chroot "
                     "environment on Linux when /proc filesystem is not mounted.";

void os::Linux::initialize_system_info() {
  set_processor_count((int)sysconf(_SC_NPROCESSORS_CONF));
  if (processor_count() == 1) {
    pid_t pid = os::Linux::gettid();
    char fname[32];
    jio_snprintf(fname, sizeof(fname), "/proc/%d", pid);
    FILE *fp = os::fopen(fname, "r");
    if (fp == nullptr) {
      unsafe_chroot_detected = true;
    } else {
      fclose(fp);
    }
  }
  _physical_memory = (julong)sysconf(_SC_PHYS_PAGES) * (julong)sysconf(_SC_PAGESIZE);
  assert(processor_count() > 0, "linux error");
}

void os::init_system_properties_values() {
  // The next steps are taken in the product version:
  //
  // Obtain the JAVA_HOME value from the location of libjvm.so.
  // This library should be located at:
  // <JAVA_HOME>/lib/{client|server}/libjvm.so.
  //
  // If "/jre/lib/" appears at the right place in the path, then we
  // assume libjvm.so is installed in a JDK and we use this path.
  //
  // Otherwise exit with message: "Could not create the Java virtual machine."
  //
  // The following extra steps are taken in the debugging version:
  //
  // If "/jre/lib/" does NOT appear at the right place in the path
  // instead of exit check for $JAVA_HOME environment variable.
  //
  // If it is defined and we are able to locate $JAVA_HOME/jre/lib/<arch>,
  // then we append a fake suffix "hotspot/libjvm.so" to this path so
  // it looks like libjvm.so is installed there
  // <JAVA_HOME>/jre/lib/<arch>/hotspot/libjvm.so.
  //
  // Otherwise exit.
  //
  // Important note: if the location of libjvm.so changes this
  // code needs to be changed accordingly.

  // See ld(1):
  //      The linker uses the following search paths to locate required
  //      shared libraries:
  //        1: ...
  //        ...
  //        7: The default directories, normally /lib and /usr/lib.
#ifndef OVERRIDE_LIBPATH
  #if defined(_LP64)
    #define DEFAULT_LIBPATH "/usr/lib64:/lib64:/lib:/usr/lib"
  #else
    #define DEFAULT_LIBPATH "/lib:/usr/lib"
  #endif
#else
  #define DEFAULT_LIBPATH OVERRIDE_LIBPATH
#endif

// Base path of extensions installed on the system.
#define SYS_EXT_DIR     "/usr/java/packages"
#define EXTENSIONS_DIR  "/lib/ext"
#define JVM_LIB_NAME "libjvm.so"

  // Buffer that fits several snprintfs.
  // Note that the space for the colon and the trailing null are provided
  // by the nulls included by the sizeof operator.
  const size_t bufsize =
    MAX2((size_t)MAXPATHLEN,  // For dll_dir & friends.
         (size_t)MAXPATHLEN + sizeof(EXTENSIONS_DIR) + sizeof(SYS_EXT_DIR) + sizeof(EXTENSIONS_DIR)); // extensions dir
  char *buf = NEW_C_HEAP_ARRAY(char, bufsize, mtInternal);

  // sysclasspath, java_home, dll_dir
  {
    char *pslash;
    os::jvm_path(buf, bufsize);

    // Found the full path to the binary. It is normally of this structure:
    //   <jdk_path>/lib/<hotspot_variant>/libjvm.so
    // but can also be like this for a statically linked binary:
    //   <jdk_path>/bin/<executable>
    pslash = strrchr(buf, '/');
    if (pslash != nullptr) {
      if (strncmp(pslash + 1, JVM_LIB_NAME, strlen(JVM_LIB_NAME)) == 0) {
        // Binary name is libjvm.so. Get rid of /libjvm.so.
        *pslash = '\0';
      }

      // Get rid of /<hotspot_variant>, if binary is libjvm.so,
      // or cut off /<executable>, if it is a statically linked binary.
      pslash = strrchr(buf, '/');
      if (pslash != nullptr) {
        *pslash = '\0';
      }
    }
    Arguments::set_dll_dir(buf);

    // Get rid of /lib, if binary is libjvm.so,
    // or cut off /bin, if it is a statically linked binary.
    if (pslash != nullptr) {
      pslash = strrchr(buf, '/');
      if (pslash != nullptr) {
        *pslash = '\0';
      }
    }
    Arguments::set_java_home(buf);
    if (!set_boot_path('/', ':')) {
      vm_exit_during_initialization("Failed setting boot class path.", nullptr);
    }
  }

  // Where to look for native libraries.
  //
  // Note: Due to a legacy implementation, most of the library path
  // is set in the launcher. This was to accommodate linking restrictions
  // on legacy Linux implementations (which are no longer supported).
  // Eventually, all the library path setting will be done here.
  //
  // However, to prevent the proliferation of improperly built native
  // libraries, the new path component /usr/java/packages is added here.
  // Eventually, all the library path setting will be done here.
  {
    // Get the user setting of LD_LIBRARY_PATH, and prepended it. It
    // should always exist (until the legacy problem cited above is
    // addressed).
    const char *v = ::getenv("LD_LIBRARY_PATH");
    const char *v_colon = ":";
    if (v == nullptr) { v = ""; v_colon = ""; }
    // That's +1 for the colon and +1 for the trailing '\0'.
    size_t pathsize = strlen(v) + 1 + sizeof(SYS_EXT_DIR) + sizeof("/lib/") + sizeof(DEFAULT_LIBPATH) + 1;
    char *ld_library_path = NEW_C_HEAP_ARRAY(char, pathsize, mtInternal);
    os::snprintf_checked(ld_library_path, pathsize, "%s%s" SYS_EXT_DIR "/lib:" DEFAULT_LIBPATH, v, v_colon);
    Arguments::set_library_path(ld_library_path);
    FREE_C_HEAP_ARRAY(char, ld_library_path);
  }

  // Extensions directories.
  os::snprintf_checked(buf, bufsize, "%s" EXTENSIONS_DIR ":" SYS_EXT_DIR EXTENSIONS_DIR, Arguments::get_java_home());
  Arguments::set_ext_dirs(buf);

  FREE_C_HEAP_ARRAY(char, buf);

#undef DEFAULT_LIBPATH
#undef SYS_EXT_DIR
#undef EXTENSIONS_DIR
}

//////////////////////////////////////////////////////////////////////////////
// detecting pthread library

void os::Linux::libpthread_init() {
  // Save glibc and pthread version strings.
#if !defined(_CS_GNU_LIBC_VERSION) || \
    !defined(_CS_GNU_LIBPTHREAD_VERSION)
  #error "glibc too old (< 2.3.2)"
#endif

#ifdef MUSL_LIBC
  // confstr() from musl libc returns EINVAL for
  // _CS_GNU_LIBC_VERSION and _CS_GNU_LIBPTHREAD_VERSION
  os::Linux::set_libc_version("musl - unknown");
  os::Linux::set_libpthread_version("musl - unknown");
#else
  size_t n = confstr(_CS_GNU_LIBC_VERSION, nullptr, 0);
  assert(n > 0, "cannot retrieve glibc version");
  char *str = (char *)malloc(n, mtInternal);
  confstr(_CS_GNU_LIBC_VERSION, str, n);
  os::Linux::set_libc_version(str);

  n = confstr(_CS_GNU_LIBPTHREAD_VERSION, nullptr, 0);
  assert(n > 0, "cannot retrieve pthread version");
  str = (char *)malloc(n, mtInternal);
  confstr(_CS_GNU_LIBPTHREAD_VERSION, str, n);
  os::Linux::set_libpthread_version(str);
#endif
}

/////////////////////////////////////////////////////////////////////////////
// thread stack expansion

// os::Linux::manually_expand_stack() takes care of expanding the thread
// stack. Note that this is normally not needed: pthread stacks allocate
// thread stack using mmap() without MAP_NORESERVE, so the stack is already
// committed. Therefore it is not necessary to expand the stack manually.
//
// Manually expanding the stack was historically needed on LinuxThreads
// thread stacks, which were allocated with mmap(MAP_GROWSDOWN). Nowadays
// it is kept to deal with very rare corner cases:
//
// For one, user may run the VM on an own implementation of threads
// whose stacks are - like the old LinuxThreads - implemented using
// mmap(MAP_GROWSDOWN).
//
// Also, this coding may be needed if the VM is running on the primordial
// thread. Normally we avoid running on the primordial thread; however,
// user may still invoke the VM on the primordial thread.
//
// The following historical comment describes the details about running
// on a thread stack allocated with mmap(MAP_GROWSDOWN):


// Force Linux kernel to expand current thread stack. If "bottom" is close
// to the stack guard, caller should block all signals.
//
// MAP_GROWSDOWN:
//   A special mmap() flag that is used to implement thread stacks. It tells
//   kernel that the memory region should extend downwards when needed. This
//   allows early versions of LinuxThreads to only mmap the first few pages
//   when creating a new thread. Linux kernel will automatically expand thread
//   stack as needed (on page faults).
//
//   However, because the memory region of a MAP_GROWSDOWN stack can grow on
//   demand, if a page fault happens outside an already mapped MAP_GROWSDOWN
//   region, it's hard to tell if the fault is due to a legitimate stack
//   access or because of reading/writing non-exist memory (e.g. buffer
//   overrun). As a rule, if the fault happens below current stack pointer,
//   Linux kernel does not expand stack, instead a SIGSEGV is sent to the
//   application (see Linux kernel fault.c).
//
//   This Linux feature can cause SIGSEGV when VM bangs thread stack for
//   stack overflow detection.
//
//   Newer version of LinuxThreads (since glibc-2.2, or, RH-7.x) and NPTL do
//   not use MAP_GROWSDOWN.
//
// To get around the problem and allow stack banging on Linux, we need to
// manually expand thread stack after receiving the SIGSEGV.
//
// There are two ways to expand thread stack to address "bottom", we used
// both of them in JVM before 1.5:
//   1. adjust stack pointer first so that it is below "bottom", and then
//      touch "bottom"
//   2. mmap() the page in question
//
// Now alternate signal stack is gone, it's harder to use 2. For instance,
// if current sp is already near the lower end of page 101, and we need to
// call mmap() to map page 100, it is possible that part of the mmap() frame
// will be placed in page 100. When page 100 is mapped, it is zero-filled.
// That will destroy the mmap() frame and cause VM to crash.
//
// The following code works by adjusting sp first, then accessing the "bottom"
// page to force a page fault. Linux kernel will then automatically expand the
// stack mapping.
//
// _expand_stack_to() assumes its frame size is less than page size, which
// should always be true if the function is not inlined.

static void NOINLINE _expand_stack_to(address bottom) {
  address sp;
  size_t size;
  volatile char *p;

  // Adjust bottom to point to the largest address within the same page, it
  // gives us a one-page buffer if alloca() allocates slightly more memory.
  bottom = (address)align_down((uintptr_t)bottom, os::vm_page_size());
  bottom += os::vm_page_size() - 1;

  // sp might be slightly above current stack pointer; if that's the case, we
  // will alloca() a little more space than necessary, which is OK. Don't use
  // os::current_stack_pointer(), as its result can be slightly below current
  // stack pointer, causing us to not alloca enough to reach "bottom".
  sp = (address)&sp;

  if (sp > bottom) {
    size = sp - bottom;
    p = (volatile char *)alloca(size);
    assert(p != nullptr && p <= (volatile char *)bottom, "alloca problem?");
    p[0] = '\0';
  }
}

void os::Linux::expand_stack_to(address bottom) {
  _expand_stack_to(bottom);
}

bool os::Linux::manually_expand_stack(JavaThread * t, address addr) {
  assert(t!=nullptr, "just checking");
  assert(t->osthread()->expanding_stack(), "expand should be set");

  if (t->is_in_usable_stack(addr)) {
    sigset_t mask_all, old_sigset;
    sigfillset(&mask_all);
    pthread_sigmask(SIG_SETMASK, &mask_all, &old_sigset);
    _expand_stack_to(addr);
    pthread_sigmask(SIG_SETMASK, &old_sigset, nullptr);
    return true;
  }
  return false;
}

//////////////////////////////////////////////////////////////////////////////
// create new thread

// Thread start routine for all newly created threads
static void *thread_native_entry(Thread *thread) {

  thread->record_stack_base_and_size();

#ifndef __GLIBC__
  // Try to randomize the cache line index of hot stack frames.
  // This helps when threads of the same stack traces evict each other's
  // cache lines. The threads can be either from the same JVM instance, or
  // from different JVM instances. The benefit is especially true for
  // processors with hyperthreading technology.
  // This code is not needed anymore in glibc because it has MULTI_PAGE_ALIASING
  // and we did not see any degradation in performance without `alloca()`.
  static int counter = 0;
  int pid = os::current_process_id();
  int random = ((pid ^ counter++) & 7) * 128;
  void *stackmem = alloca(random != 0 ? random : 1); // ensure we allocate > 0
  // Ensure the alloca result is used in a way that prevents the compiler from eliding it.
  *(char *)stackmem = 1;
#endif

  thread->initialize_thread_current();

  OSThread* osthread = thread->osthread();
  Monitor* sync = osthread->startThread_lock();

  osthread->set_thread_id(checked_cast<pid_t>(os::current_thread_id()));

  if (UseNUMA) {
    int lgrp_id = os::numa_get_group_id();
    if (lgrp_id != -1) {
      thread->set_lgrp_id(lgrp_id);
    }
  }
  // initialize signal mask for this thread
  PosixSignals::hotspot_sigmask(thread);

  // initialize floating point control register
  os::Linux::init_thread_fpu_state();

  // handshaking with parent thread
  {
    MutexLocker ml(sync, Mutex::_no_safepoint_check_flag);

    // notify parent thread
    osthread->set_state(INITIALIZED);
    sync->notify_all();

    // wait until os::start_thread()
    while (osthread->get_state() == INITIALIZED) {
      sync->wait_without_safepoint_check();
    }
  }

  log_info(os, thread)("Thread is alive (tid: " UINTX_FORMAT ", pthread id: " UINTX_FORMAT ").",
    os::current_thread_id(), (uintx) pthread_self());

  assert(osthread->pthread_id() != 0, "pthread_id was not set as expected");

  if (DelayThreadStartALot) {
    os::naked_short_sleep(100);
  }

  // call one more level start routine
  thread->call_run();

  // Note: at this point the thread object may already have deleted itself.
  // Prevent dereferencing it from here on out.
  thread = nullptr;

  log_info(os, thread)("Thread finished (tid: " UINTX_FORMAT ", pthread id: " UINTX_FORMAT ").",
    os::current_thread_id(), (uintx) pthread_self());

  return nullptr;
}

// On Linux, glibc places static TLS blocks (for __thread variables) on
// the thread stack. This decreases the stack size actually available
// to threads.
//
// For large static TLS sizes, this may cause threads to malfunction due
// to insufficient stack space. This is a well-known issue in glibc:
// http://sourceware.org/bugzilla/show_bug.cgi?id=11787.
//
// As a workaround, we call a private but assumed-stable glibc function,
// __pthread_get_minstack() to obtain the minstack size and derive the
// static TLS size from it. We then increase the user requested stack
// size by this TLS size. The same function is used to determine whether
// adjustStackSizeForGuardPages() needs to be true.
//
// Due to compatibility concerns, this size adjustment is opt-in and
// controlled via AdjustStackSizeForTLS.
typedef size_t (*GetMinStack)(const pthread_attr_t *attr);

GetMinStack _get_minstack_func = nullptr;  // Initialized via os::init_2()

// Returns the size of the static TLS area glibc puts on thread stacks.
// The value is cached on first use, which occurs when the first thread
// is created during VM initialization.
static size_t get_static_tls_area_size(const pthread_attr_t *attr) {
  size_t tls_size = 0;
  if (_get_minstack_func != nullptr) {
    // Obtain the pthread minstack size by calling __pthread_get_minstack.
    size_t minstack_size = _get_minstack_func(attr);

    // Remove non-TLS area size included in minstack size returned
    // by __pthread_get_minstack() to get the static TLS size.
    // If adjustStackSizeForGuardPages() is true, minstack size includes
    // guard_size. Otherwise guard_size is automatically added
    // to the stack size by pthread_create and is no longer included
    // in minstack size. In both cases, the guard_size is taken into
    // account, so there is no need to adjust the result for that.
    //
    // Although __pthread_get_minstack() is a private glibc function,
    // it is expected to have a stable behavior across future glibc
    // versions while glibc still allocates the static TLS blocks off
    // the stack. Following is glibc 2.28 __pthread_get_minstack():
    //
    // size_t
    // __pthread_get_minstack (const pthread_attr_t *attr)
    // {
    //   return GLRO(dl_pagesize) + __static_tls_size + PTHREAD_STACK_MIN;
    // }
    //
    //
    // The following 'minstack_size > os::vm_page_size() + PTHREAD_STACK_MIN'
    // if check is done for precaution.
    if (minstack_size > os::vm_page_size() + PTHREAD_STACK_MIN) {
      tls_size = minstack_size - os::vm_page_size() - PTHREAD_STACK_MIN;
    }
  }

  log_info(os, thread)("Stack size adjustment for TLS is " SIZE_FORMAT,
                       tls_size);
  return tls_size;
}

// In glibc versions prior to 2.27 the guard size mechanism
// was not implemented properly. The POSIX standard requires adding
// the size of the guard pages to the stack size, instead glibc
// took the space out of 'stacksize'. Thus we need to adapt the requested
// stack_size by the size of the guard pages to mimic proper behaviour.
// The fix in glibc 2.27 has now been backported to numerous earlier
// glibc versions so we need to do a dynamic runtime check.
static bool _adjustStackSizeForGuardPages = true;
bool os::Linux::adjustStackSizeForGuardPages() {
  return _adjustStackSizeForGuardPages;
}

#ifdef __GLIBC__
static void init_adjust_stacksize_for_guard_pages() {
  assert(_get_minstack_func == nullptr, "initialization error");
  _get_minstack_func =(GetMinStack)dlsym(RTLD_DEFAULT, "__pthread_get_minstack");
  log_info(os, thread)("Lookup of __pthread_get_minstack %s",
                       _get_minstack_func == nullptr ? "failed" : "succeeded");

  if (_get_minstack_func != nullptr) {
    pthread_attr_t attr;
    pthread_attr_init(&attr);
    size_t min_stack = _get_minstack_func(&attr);
    size_t guard = 16 * K; // Actual value doesn't matter as it is not examined
    pthread_attr_setguardsize(&attr, guard);
    size_t min_stack2 = _get_minstack_func(&attr);
    pthread_attr_destroy(&attr);
    // If the minimum stack size changed when we added the guard page space
    // then we need to perform the adjustment.
    _adjustStackSizeForGuardPages = (min_stack2 != min_stack);
    log_info(os)("Glibc stack size guard page adjustment is %sneeded",
                 _adjustStackSizeForGuardPages ? "" : "not ");
  }
}
#endif // GLIBC

bool os::create_thread(Thread* thread, ThreadType thr_type,
                       size_t req_stack_size) {
  assert(thread->osthread() == nullptr, "caller responsible");

  // Allocate the OSThread object
  OSThread* osthread = new (std::nothrow) OSThread();
  if (osthread == nullptr) {
    return false;
  }

  // Initial state is ALLOCATED but not INITIALIZED
  osthread->set_state(ALLOCATED);

  thread->set_osthread(osthread);

  // init thread attributes
  pthread_attr_t attr;
  int rslt = pthread_attr_init(&attr);
  if (rslt != 0) {
    thread->set_osthread(nullptr);
    delete osthread;
    return false;
  }
  pthread_attr_setdetachstate(&attr, PTHREAD_CREATE_DETACHED);

  // Calculate stack size if it's not specified by caller.
  size_t stack_size = os::Posix::get_initial_stack_size(thr_type, req_stack_size);
  size_t guard_size = os::Linux::default_guard_size(thr_type);

  // Configure glibc guard page. Must happen before calling
  // get_static_tls_area_size(), which uses the guard_size.
  pthread_attr_setguardsize(&attr, guard_size);

  // Apply stack size adjustments if needed. However, be careful not to end up
  // with a size of zero due to overflow. Don't add the adjustment in that case.
  size_t stack_adjust_size = 0;
  if (AdjustStackSizeForTLS) {
    // Adjust the stack_size for on-stack TLS - see get_static_tls_area_size().
    stack_adjust_size += get_static_tls_area_size(&attr);
  } else if (os::Linux::adjustStackSizeForGuardPages()) {
    stack_adjust_size += guard_size;
  }

  stack_adjust_size = align_up(stack_adjust_size, os::vm_page_size());
  if (stack_size <= SIZE_MAX - stack_adjust_size) {
    stack_size += stack_adjust_size;
  }
  assert(is_aligned(stack_size, os::vm_page_size()), "stack_size not aligned");

  if (THPStackMitigation) {
    // In addition to the glibc guard page that prevents inter-thread-stack hugepage
    // coalescing (see comment in os::Linux::default_guard_size()), we also make
    // sure the stack size itself is not huge-page-size aligned; that makes it much
    // more likely for thread stack boundaries to be unaligned as well and hence
    // protects thread stacks from being targeted by khugepaged.
    if (HugePages::thp_pagesize() > 0 &&
        is_aligned(stack_size, HugePages::thp_pagesize())) {
      stack_size += os::vm_page_size();
    }
  }

  int status = pthread_attr_setstacksize(&attr, stack_size);
  if (status != 0) {
    // pthread_attr_setstacksize() function can fail
    // if the stack size exceeds a system-imposed limit.
    assert_status(status == EINVAL, status, "pthread_attr_setstacksize");
    log_warning(os, thread)("The %sthread stack size specified is invalid: " SIZE_FORMAT "k",
                            (thr_type == compiler_thread) ? "compiler " : ((thr_type == java_thread) ? "" : "VM "),
                            stack_size / K);
    thread->set_osthread(nullptr);
    delete osthread;
    pthread_attr_destroy(&attr);
    return false;
  }

  ThreadState state;

  {
    ResourceMark rm;
    pthread_t tid;
    int ret = 0;
    int limit = 3;
    do {
      ret = pthread_create(&tid, &attr, (void* (*)(void*)) thread_native_entry, thread);
    } while (ret == EAGAIN && limit-- > 0);

    char buf[64];
    if (ret == 0) {
      log_info(os, thread)("Thread \"%s\" started (pthread id: " UINTX_FORMAT ", attributes: %s). ",
                           thread->name(), (uintx) tid, os::Posix::describe_pthread_attr(buf, sizeof(buf), &attr));

      // Print current timer slack if override is enabled and timer slack value is available.
      // Avoid calling prctl otherwise for extra safety.
      if (TimerSlack >= 0) {
        int slack = prctl(PR_GET_TIMERSLACK);
        if (slack >= 0) {
          log_info(os, thread)("Thread \"%s\" (pthread id: " UINTX_FORMAT ") timer slack: %dns",
                               thread->name(), (uintx) tid, slack);
        }
      }
    } else {
      log_warning(os, thread)("Failed to start thread \"%s\" - pthread_create failed (%s) for attributes: %s.",
                              thread->name(), os::errno_name(ret), os::Posix::describe_pthread_attr(buf, sizeof(buf), &attr));
      // Log some OS information which might explain why creating the thread failed.
      log_info(os, thread)("Number of threads approx. running in the VM: %d", Threads::number_of_threads());
      LogStream st(Log(os, thread)::info());
      os::Posix::print_rlimit_info(&st);
      os::print_memory_info(&st);
      os::Linux::print_proc_sys_info(&st);
      os::Linux::print_container_info(&st);
    }

    pthread_attr_destroy(&attr);

    if (ret != 0) {
      // Need to clean up stuff we've allocated so far
      thread->set_osthread(nullptr);
      delete osthread;
      return false;
    }

    // Store pthread info into the OSThread
    osthread->set_pthread_id(tid);

    // Wait until child thread is either initialized or aborted
    {
      Monitor* sync_with_child = osthread->startThread_lock();
      MutexLocker ml(sync_with_child, Mutex::_no_safepoint_check_flag);
      while ((state = osthread->get_state()) == ALLOCATED) {
        sync_with_child->wait_without_safepoint_check();
      }
    }
  }

  // The thread is returned suspended (in state INITIALIZED),
  // and is started higher up in the call chain
  assert(state == INITIALIZED, "race condition");
  return true;
}

/////////////////////////////////////////////////////////////////////////////
// attach existing thread

// bootstrap the main thread
bool os::create_main_thread(JavaThread* thread) {
  assert(os::Linux::_main_thread == pthread_self(), "should be called inside main thread");
  return create_attached_thread(thread);
}

bool os::create_attached_thread(JavaThread* thread) {
#ifdef ASSERT
  thread->verify_not_published();
#endif

  // Allocate the OSThread object
  OSThread* osthread = new (std::nothrow) OSThread();

  if (osthread == nullptr) {
    return false;
  }

  // Store pthread info into the OSThread
  osthread->set_thread_id(os::Linux::gettid());
  osthread->set_pthread_id(::pthread_self());

  // initialize floating point control register
  os::Linux::init_thread_fpu_state();

  // Initial thread state is RUNNABLE
  osthread->set_state(RUNNABLE);

  thread->set_osthread(osthread);

  if (UseNUMA) {
    int lgrp_id = os::numa_get_group_id();
    if (lgrp_id != -1) {
      thread->set_lgrp_id(lgrp_id);
    }
  }

  if (os::is_primordial_thread()) {
    // If current thread is primordial thread, its stack is mapped on demand,
    // see notes about MAP_GROWSDOWN. Here we try to force kernel to map
    // the entire stack region to avoid SEGV in stack banging.
    // It is also useful to get around the heap-stack-gap problem on SuSE
    // kernel (see 4821821 for details). We first expand stack to the top
    // of yellow zone, then enable stack yellow zone (order is significant,
    // enabling yellow zone first will crash JVM on SuSE Linux), so there
    // is no gap between the last two virtual memory regions.

    StackOverflow* overflow_state = thread->stack_overflow_state();
    address addr = overflow_state->stack_reserved_zone_base();
    assert(addr != nullptr, "initialization problem?");
    assert(overflow_state->stack_available(addr) > 0, "stack guard should not be enabled");

    osthread->set_expanding_stack();
    os::Linux::manually_expand_stack(thread, addr);
    osthread->clear_expanding_stack();
  }

  // initialize signal mask for this thread
  // and save the caller's signal mask
  PosixSignals::hotspot_sigmask(thread);

  log_info(os, thread)("Thread attached (tid: " UINTX_FORMAT ", pthread id: " UINTX_FORMAT
                       ", stack: " PTR_FORMAT " - " PTR_FORMAT " (" SIZE_FORMAT "K) ).",
                       os::current_thread_id(), (uintx) pthread_self(),
                       p2i(thread->stack_base()), p2i(thread->stack_end()), thread->stack_size() / K);

  return true;
}

void os::pd_start_thread(Thread* thread) {
  OSThread * osthread = thread->osthread();
  assert(osthread->get_state() != INITIALIZED, "just checking");
  Monitor* sync_with_child = osthread->startThread_lock();
  MutexLocker ml(sync_with_child, Mutex::_no_safepoint_check_flag);
  sync_with_child->notify();
}

// Free Linux resources related to the OSThread
void os::free_thread(OSThread* osthread) {
  assert(osthread != nullptr, "osthread not set");

  // We are told to free resources of the argument thread, but we can only really operate
  // on the current thread. The current thread may be already detached at this point.
  assert(Thread::current_or_null() == nullptr || Thread::current()->osthread() == osthread,
         "os::free_thread but not current thread");

#ifdef ASSERT
  sigset_t current;
  sigemptyset(&current);
  pthread_sigmask(SIG_SETMASK, nullptr, &current);
  assert(!sigismember(&current, PosixSignals::SR_signum), "SR signal should not be blocked!");
#endif

  // Restore caller's signal mask
  sigset_t sigmask = osthread->caller_sigmask();
  pthread_sigmask(SIG_SETMASK, &sigmask, nullptr);

  delete osthread;
}

//////////////////////////////////////////////////////////////////////////////
// primordial thread

// Check if current thread is the primordial thread, similar to Solaris thr_main.
bool os::is_primordial_thread(void) {
  if (suppress_primordial_thread_resolution) {
    return false;
  }
  char dummy;
  // If called before init complete, thread stack bottom will be null.
  // Can be called if fatal error occurs before initialization.
  if (os::Linux::initial_thread_stack_bottom() == nullptr) return false;
  assert(os::Linux::initial_thread_stack_bottom() != nullptr &&
         os::Linux::initial_thread_stack_size()   != 0,
         "os::init did not locate primordial thread's stack region");
  if ((address)&dummy >= os::Linux::initial_thread_stack_bottom() &&
      (address)&dummy < os::Linux::initial_thread_stack_bottom() +
                        os::Linux::initial_thread_stack_size()) {
    return true;
  } else {
    return false;
  }
}

// Find the virtual memory area that contains addr
static bool find_vma(address addr, address* vma_low, address* vma_high) {
  FILE *fp = os::fopen("/proc/self/maps", "r");
  if (fp) {
    address low, high;
    while (!feof(fp)) {
      if (fscanf(fp, "%p-%p", &low, &high) == 2) {
        if (low <= addr && addr < high) {
          if (vma_low)  *vma_low  = low;
          if (vma_high) *vma_high = high;
          fclose(fp);
          return true;
        }
      }
      for (;;) {
        int ch = fgetc(fp);
        if (ch == EOF || ch == (int)'\n') break;
      }
    }
    fclose(fp);
  }
  return false;
}

// Locate primordial thread stack. This special handling of primordial thread stack
// is needed because pthread_getattr_np() on most (all?) Linux distros returns
// bogus value for the primordial process thread. While the launcher has created
// the VM in a new thread since JDK 6, we still have to allow for the use of the
// JNI invocation API from a primordial thread.
void os::Linux::capture_initial_stack(size_t max_size) {

  // max_size is either 0 (which means accept OS default for thread stacks) or
  // a user-specified value known to be at least the minimum needed. If we
  // are actually on the primordial thread we can make it appear that we have a
  // smaller max_size stack by inserting the guard pages at that location. But we
  // cannot do anything to emulate a larger stack than what has been provided by
  // the OS or threading library. In fact if we try to use a stack greater than
  // what is set by rlimit then we will crash the hosting process.

  // Maximum stack size is the easy part, get it from RLIMIT_STACK.
  // If this is "unlimited" then it will be a huge value.
  struct rlimit rlim;
  getrlimit(RLIMIT_STACK, &rlim);
  size_t stack_size = rlim.rlim_cur;

  // 6308388: a bug in ld.so will relocate its own .data section to the
  //   lower end of primordial stack; reduce ulimit -s value a little bit
  //   so we won't install guard page on ld.so's data section.
  //   But ensure we don't underflow the stack size - allow 1 page spare
  if (stack_size >= 3 * os::vm_page_size()) {
    stack_size -= 2 * os::vm_page_size();
  }

  // Try to figure out where the stack base (top) is. This is harder.
  //
  // When an application is started, glibc saves the initial stack pointer in
  // a global variable "__libc_stack_end", which is then used by system
  // libraries. __libc_stack_end should be pretty close to stack top. The
  // variable is available since the very early days. However, because it is
  // a private interface, it could disappear in the future.
  //
  // Linux kernel saves start_stack information in /proc/<pid>/stat. Similar
  // to __libc_stack_end, it is very close to stack top, but isn't the real
  // stack top. Note that /proc may not exist if VM is running as a chroot
  // program, so reading /proc/<pid>/stat could fail. Also the contents of
  // /proc/<pid>/stat could change in the future (though unlikely).
  //
  // We try __libc_stack_end first. If that doesn't work, look for
  // /proc/<pid>/stat. If neither of them works, we use current stack pointer
  // as a hint, which should work well in most cases.

  uintptr_t stack_start;

  // try __libc_stack_end first
  uintptr_t *p = (uintptr_t *)dlsym(RTLD_DEFAULT, "__libc_stack_end");
  if (p && *p) {
    stack_start = *p;
  } else {
    // see if we can get the start_stack field from /proc/self/stat
    FILE *fp;
    int pid;
    char state;
    int ppid;
    int pgrp;
    int session;
    int nr;
    int tpgrp;
    unsigned long flags;
    unsigned long minflt;
    unsigned long cminflt;
    unsigned long majflt;
    unsigned long cmajflt;
    unsigned long utime;
    unsigned long stime;
    long cutime;
    long cstime;
    long prio;
    long nice;
    long junk;
    long it_real;
    uintptr_t start;
    uintptr_t vsize;
    intptr_t rss;
    uintptr_t rsslim;
    uintptr_t scodes;
    uintptr_t ecode;
    int i;

    // Figure what the primordial thread stack base is. Code is inspired
    // by email from Hans Boehm. /proc/self/stat begins with current pid,
    // followed by command name surrounded by parentheses, state, etc.
    char stat[2048];
    size_t statlen;

    fp = os::fopen("/proc/self/stat", "r");
    if (fp) {
      statlen = fread(stat, 1, 2047, fp);
      stat[statlen] = '\0';
      fclose(fp);

      // Skip pid and the command string. Note that we could be dealing with
      // weird command names, e.g. user could decide to rename java launcher
      // to "java 1.4.2 :)", then the stat file would look like
      //                1234 (java 1.4.2 :)) R ... ...
      // We don't really need to know the command string, just find the last
      // occurrence of ")" and then start parsing from there. See bug 4726580.
      char * s = strrchr(stat, ')');

      i = 0;
      if (s) {
        // Skip blank chars
        do { s++; } while (s && isspace((unsigned char) *s));

#define _UFM UINTX_FORMAT
#define _DFM INTX_FORMAT

        //                                     1   1   1   1   1   1   1   1   1   1   2   2    2    2    2    2    2    2    2
        //              3  4  5  6  7  8   9   0   1   2   3   4   5   6   7   8   9   0   1    2    3    4    5    6    7    8
        i = sscanf(s, "%c %d %d %d %d %d %lu %lu %lu %lu %lu %lu %lu %ld %ld %ld %ld %ld %ld " _UFM _UFM _DFM _UFM _UFM _UFM _UFM,
                   &state,          // 3  %c
                   &ppid,           // 4  %d
                   &pgrp,           // 5  %d
                   &session,        // 6  %d
                   &nr,             // 7  %d
                   &tpgrp,          // 8  %d
                   &flags,          // 9  %lu
                   &minflt,         // 10 %lu
                   &cminflt,        // 11 %lu
                   &majflt,         // 12 %lu
                   &cmajflt,        // 13 %lu
                   &utime,          // 14 %lu
                   &stime,          // 15 %lu
                   &cutime,         // 16 %ld
                   &cstime,         // 17 %ld
                   &prio,           // 18 %ld
                   &nice,           // 19 %ld
                   &junk,           // 20 %ld
                   &it_real,        // 21 %ld
                   &start,          // 22 UINTX_FORMAT
                   &vsize,          // 23 UINTX_FORMAT
                   &rss,            // 24 INTX_FORMAT
                   &rsslim,         // 25 UINTX_FORMAT
                   &scodes,         // 26 UINTX_FORMAT
                   &ecode,          // 27 UINTX_FORMAT
                   &stack_start);   // 28 UINTX_FORMAT
      }

#undef _UFM
#undef _DFM

      if (i != 28 - 2) {
        assert(false, "Bad conversion from /proc/self/stat");
        // product mode - assume we are the primordial thread, good luck in the
        // embedded case.
        warning("Can't detect primordial thread stack location - bad conversion");
        stack_start = (uintptr_t) &rlim;
      }
    } else {
      // For some reason we can't open /proc/self/stat (for example, running on
      // FreeBSD with a Linux emulator, or inside chroot), this should work for
      // most cases, so don't abort:
      warning("Can't detect primordial thread stack location - no /proc/self/stat");
      stack_start = (uintptr_t) &rlim;
    }
  }

  // Now we have a pointer (stack_start) very close to the stack top, the
  // next thing to do is to figure out the exact location of stack top. We
  // can find out the virtual memory area that contains stack_start by
  // reading /proc/self/maps, it should be the last vma in /proc/self/maps,
  // and its upper limit is the real stack top. (again, this would fail if
  // running inside chroot, because /proc may not exist.)

  uintptr_t stack_top;
  address low, high;
  if (find_vma((address)stack_start, &low, &high)) {
    // success, "high" is the true stack top. (ignore "low", because initial
    // thread stack grows on demand, its real bottom is high - RLIMIT_STACK.)
    stack_top = (uintptr_t)high;
  } else {
    // failed, likely because /proc/self/maps does not exist
    warning("Can't detect primordial thread stack location - find_vma failed");
    // best effort: stack_start is normally within a few pages below the real
    // stack top, use it as stack top, and reduce stack size so we won't put
    // guard page outside stack.
    stack_top = stack_start;
    stack_size -= 16 * os::vm_page_size();
  }

  // stack_top could be partially down the page so align it
  stack_top = align_up(stack_top, os::vm_page_size());

  // Allowed stack value is minimum of max_size and what we derived from rlimit
  if (max_size > 0) {
    _initial_thread_stack_size = MIN2(max_size, stack_size);
  } else {
    // Accept the rlimit max, but if stack is unlimited then it will be huge, so
    // clamp it at 8MB as we do on Solaris
    _initial_thread_stack_size = MIN2(stack_size, 8*M);
  }
  _initial_thread_stack_size = align_down(_initial_thread_stack_size, os::vm_page_size());
  _initial_thread_stack_bottom = (address)stack_top - _initial_thread_stack_size;

  assert(_initial_thread_stack_bottom < (address)stack_top, "overflow!");

  if (log_is_enabled(Info, os, thread)) {
    // See if we seem to be on primordial process thread
    bool primordial = uintptr_t(&rlim) > uintptr_t(_initial_thread_stack_bottom) &&
                      uintptr_t(&rlim) < stack_top;

    log_info(os, thread)("Capturing initial stack in %s thread: req. size: " SIZE_FORMAT "K, actual size: "
                         SIZE_FORMAT "K, top=" INTPTR_FORMAT ", bottom=" INTPTR_FORMAT,
                         primordial ? "primordial" : "user", max_size / K,  _initial_thread_stack_size / K,
                         stack_top, intptr_t(_initial_thread_stack_bottom));
  }
}

////////////////////////////////////////////////////////////////////////////////
// time support
double os::elapsedVTime() {
  struct rusage usage;
  int retval = getrusage(RUSAGE_THREAD, &usage);
  if (retval == 0) {
    return (double) (usage.ru_utime.tv_sec + usage.ru_stime.tv_sec) + (double) (usage.ru_utime.tv_usec + usage.ru_stime.tv_usec) / (1000 * 1000);
  } else {
    // better than nothing, but not much
    return elapsedTime();
  }
}

void os::Linux::fast_thread_clock_init() {
  clockid_t clockid;
  struct timespec tp;
  int (*pthread_getcpuclockid_func)(pthread_t, clockid_t *) =
      (int(*)(pthread_t, clockid_t *)) dlsym(RTLD_DEFAULT, "pthread_getcpuclockid");

  // Switch to using fast clocks for thread cpu time if
  // the clock_getres() returns 0 error code.
  // Note, that some kernels may support the current thread
  // clock (CLOCK_THREAD_CPUTIME_ID) but not the clocks
  // returned by the pthread_getcpuclockid().
  // If the fast POSIX clocks are supported then the clock_getres()
  // must return at least tp.tv_sec == 0 which means a resolution
  // better than 1 sec. This is extra check for reliability.

  if (pthread_getcpuclockid_func &&
      pthread_getcpuclockid_func(_main_thread, &clockid) == 0 &&
      clock_getres(clockid, &tp) == 0 && tp.tv_sec == 0) {
    _supports_fast_thread_cpu_time = true;
    _pthread_getcpuclockid = pthread_getcpuclockid_func;
  }
}

// thread_id is kernel thread id (similar to Solaris LWP id)
intx os::current_thread_id() { return os::Linux::gettid(); }
int os::current_process_id() {
  return ::getpid();
}

// DLL functions

// This must be hard coded because it's the system's temporary
// directory not the java application's temp directory, ala java.io.tmpdir.
const char* os::get_temp_directory() { return "/tmp"; }

// check if addr is inside libjvm.so
bool os::address_is_in_vm(address addr) {
  static address libjvm_base_addr;
  Dl_info dlinfo;

  if (libjvm_base_addr == nullptr) {
    if (dladdr(CAST_FROM_FN_PTR(void *, os::address_is_in_vm), &dlinfo) != 0) {
      libjvm_base_addr = (address)dlinfo.dli_fbase;
    }
    assert(libjvm_base_addr !=nullptr, "Cannot obtain base address for libjvm");
  }

  if (dladdr((void *)addr, &dlinfo) != 0) {
    if (libjvm_base_addr == (address)dlinfo.dli_fbase) return true;
  }

  return false;
}

void os::prepare_native_symbols() {
}

bool os::dll_address_to_function_name(address addr, char *buf,
                                      int buflen, int *offset,
                                      bool demangle) {
  // buf is not optional, but offset is optional
  assert(buf != nullptr, "sanity check");

  Dl_info dlinfo;

  if (dladdr((void*)addr, &dlinfo) != 0) {
    // see if we have a matching symbol
    if (dlinfo.dli_saddr != nullptr && dlinfo.dli_sname != nullptr) {
      if (!(demangle && Decoder::demangle(dlinfo.dli_sname, buf, buflen))) {
        jio_snprintf(buf, buflen, "%s", dlinfo.dli_sname);
      }
      if (offset != nullptr) *offset = pointer_delta_as_int(addr, (address)dlinfo.dli_saddr);
      return true;
    }
    // no matching symbol so try for just file info
    if (dlinfo.dli_fname != nullptr && dlinfo.dli_fbase != nullptr) {
      if (Decoder::decode((address)(addr - (address)dlinfo.dli_fbase),
                          buf, buflen, offset, dlinfo.dli_fname, demangle)) {
        return true;
      }
    }
  }

  buf[0] = '\0';
  if (offset != nullptr) *offset = -1;
  return false;
}

bool os::dll_address_to_library_name(address addr, char* buf,
                                     int buflen, int* offset) {
  // buf is not optional, but offset is optional
  assert(buf != nullptr, "sanity check");

  Dl_info dlinfo;
  if (dladdr((void*)addr, &dlinfo) != 0) {
    if (dlinfo.dli_fname != nullptr) {
      jio_snprintf(buf, buflen, "%s", dlinfo.dli_fname);
    }
    if (dlinfo.dli_fbase != nullptr && offset != nullptr) {
      *offset = pointer_delta_as_int(addr, (address)dlinfo.dli_fbase);
    }
    return true;
  }
  buf[0] = '\0';
  if (offset) *offset = -1;
  return false;
}

// Remember the stack's state. The Linux dynamic linker will change
// the stack to 'executable' at most once, so we must safepoint only once.
bool os::Linux::_stack_is_executable = false;

// VM operation that loads a library.  This is necessary if stack protection
// of the Java stacks can be lost during loading the library.  If we
// do not stop the Java threads, they can stack overflow before the stacks
// are protected again.
class VM_LinuxDllLoad: public VM_Operation {
 private:
  const char *_filename;
  char *_ebuf;
  int _ebuflen;
  void *_lib;
 public:
  VM_LinuxDllLoad(const char *fn, char *ebuf, int ebuflen) :
    _filename(fn), _ebuf(ebuf), _ebuflen(ebuflen), _lib(nullptr) {}
  VMOp_Type type() const { return VMOp_LinuxDllLoad; }
  void doit() {
    _lib = os::Linux::dll_load_in_vmthread(_filename, _ebuf, _ebuflen);
    os::Linux::_stack_is_executable = true;
  }
  void* loaded_library() { return _lib; }
};

void * os::dll_load(const char *filename, char *ebuf, int ebuflen) {
  void * result = nullptr;
  bool load_attempted = false;

  log_info(os)("attempting shared library load of %s", filename);

  // Check whether the library to load might change execution rights
  // of the stack. If they are changed, the protection of the stack
  // guard pages will be lost. We need a safepoint to fix this.
  //
  // See Linux man page execstack(8) for more info.
  if (os::uses_stack_guard_pages() && !os::Linux::_stack_is_executable) {
    if (!ElfFile::specifies_noexecstack(filename)) {
      if (!is_init_completed()) {
        os::Linux::_stack_is_executable = true;
        // This is OK - No Java threads have been created yet, and hence no
        // stack guard pages to fix.
        //
        // Dynamic loader will make all stacks executable after
        // this function returns, and will not do that again.
        assert(Threads::number_of_threads() == 0, "no Java threads should exist yet.");
      } else {
        warning("You have loaded library %s which might have disabled stack guard. "
                "The VM will try to fix the stack guard now.\n"
                "It's highly recommended that you fix the library with "
                "'execstack -c <libfile>', or link it with '-z noexecstack'.",
                filename);

        JavaThread *jt = JavaThread::current();
        if (jt->thread_state() != _thread_in_native) {
          // This happens when a compiler thread tries to load a hsdis-<arch>.so file
          // that requires ExecStack. Cannot enter safe point. Let's give up.
          warning("Unable to fix stack guard. Giving up.");
        } else {
          if (!LoadExecStackDllInVMThread) {
            // This is for the case where the DLL has an static
            // constructor function that executes JNI code. We cannot
            // load such DLLs in the VMThread.
            result = os::Linux::dlopen_helper(filename, ebuf, ebuflen);
          }

          ThreadInVMfromNative tiv(jt);
          debug_only(VMNativeEntryWrapper vew;)

          VM_LinuxDllLoad op(filename, ebuf, ebuflen);
          VMThread::execute(&op);
          if (LoadExecStackDllInVMThread) {
            result = op.loaded_library();
          }
          load_attempted = true;
        }
      }
    }
  }

  if (!load_attempted) {
    result = os::Linux::dlopen_helper(filename, ebuf, ebuflen);
  }

  if (result != nullptr) {
    // Successful loading
    return result;
  }

  Elf32_Ehdr elf_head;
  size_t prefix_len = strlen(ebuf);
  ssize_t diag_msg_max_length = ebuflen - prefix_len;
  if (diag_msg_max_length <= 0) {
    // No more space in ebuf for additional diagnostics message
    return nullptr;
  }

  char* diag_msg_buf = ebuf + prefix_len;

  int file_descriptor= ::open(filename, O_RDONLY | O_NONBLOCK);

  if (file_descriptor < 0) {
    // Can't open library, report dlerror() message
    return nullptr;
  }

  bool failed_to_read_elf_head=
    (sizeof(elf_head)!=
     (::read(file_descriptor, &elf_head,sizeof(elf_head))));

  ::close(file_descriptor);
  if (failed_to_read_elf_head) {
    // file i/o error - report dlerror() msg
    return nullptr;
  }

  if (elf_head.e_ident[EI_DATA] != LITTLE_ENDIAN_ONLY(ELFDATA2LSB) BIG_ENDIAN_ONLY(ELFDATA2MSB)) {
    // handle invalid/out of range endianness values
    if (elf_head.e_ident[EI_DATA] == 0 || elf_head.e_ident[EI_DATA] > 2) {
      return nullptr;
    }

#if defined(VM_LITTLE_ENDIAN)
    // VM is LE, shared object BE
    elf_head.e_machine = be16toh(elf_head.e_machine);
#else
    // VM is BE, shared object LE
    elf_head.e_machine = le16toh(elf_head.e_machine);
#endif
  }

  typedef struct {
    Elf32_Half    code;         // Actual value as defined in elf.h
    Elf32_Half    compat_class; // Compatibility of archs at VM's sense
    unsigned char elf_class;    // 32 or 64 bit
    unsigned char endianness;   // MSB or LSB
    char*         name;         // String representation
  } arch_t;

#ifndef EM_AARCH64
  #define EM_AARCH64    183               /* ARM AARCH64 */
#endif
#ifndef EM_RISCV
  #define EM_RISCV      243               /* RISC-V */
#endif
#ifndef EM_LOONGARCH
  #define EM_LOONGARCH  258               /* LoongArch */
#endif

  static const arch_t arch_array[]={
    {EM_386,         EM_386,     ELFCLASS32, ELFDATA2LSB, (char*)"IA 32"},
    {EM_486,         EM_386,     ELFCLASS32, ELFDATA2LSB, (char*)"IA 32"},
    {EM_IA_64,       EM_IA_64,   ELFCLASS64, ELFDATA2LSB, (char*)"IA 64"},
    {EM_X86_64,      EM_X86_64,  ELFCLASS64, ELFDATA2LSB, (char*)"AMD 64"},
    {EM_SPARC,       EM_SPARC,   ELFCLASS32, ELFDATA2MSB, (char*)"Sparc 32"},
    {EM_SPARC32PLUS, EM_SPARC,   ELFCLASS32, ELFDATA2MSB, (char*)"Sparc 32"},
    {EM_SPARCV9,     EM_SPARCV9, ELFCLASS64, ELFDATA2MSB, (char*)"Sparc v9 64"},
    {EM_PPC,         EM_PPC,     ELFCLASS32, ELFDATA2MSB, (char*)"Power PC 32"},
#if defined(VM_LITTLE_ENDIAN)
    {EM_PPC64,       EM_PPC64,   ELFCLASS64, ELFDATA2LSB, (char*)"Power PC 64 LE"},
    {EM_SH,          EM_SH,      ELFCLASS32, ELFDATA2LSB, (char*)"SuperH"},
#else
    {EM_PPC64,       EM_PPC64,   ELFCLASS64, ELFDATA2MSB, (char*)"Power PC 64"},
    {EM_SH,          EM_SH,      ELFCLASS32, ELFDATA2MSB, (char*)"SuperH BE"},
#endif
    {EM_ARM,         EM_ARM,     ELFCLASS32, ELFDATA2LSB, (char*)"ARM"},
    // we only support 64 bit z architecture
    {EM_S390,        EM_S390,    ELFCLASS64, ELFDATA2MSB, (char*)"IBM System/390"},
    {EM_ALPHA,       EM_ALPHA,   ELFCLASS64, ELFDATA2LSB, (char*)"Alpha"},
    {EM_MIPS_RS3_LE, EM_MIPS_RS3_LE, ELFCLASS32, ELFDATA2LSB, (char*)"MIPSel"},
    {EM_MIPS,        EM_MIPS,    ELFCLASS32, ELFDATA2MSB, (char*)"MIPS"},
    {EM_PARISC,      EM_PARISC,  ELFCLASS32, ELFDATA2MSB, (char*)"PARISC"},
    {EM_68K,         EM_68K,     ELFCLASS32, ELFDATA2MSB, (char*)"M68k"},
    {EM_AARCH64,     EM_AARCH64, ELFCLASS64, ELFDATA2LSB, (char*)"AARCH64"},
#ifdef _LP64
    {EM_RISCV,       EM_RISCV,   ELFCLASS64, ELFDATA2LSB, (char*)"RISCV64"},
#else
    {EM_RISCV,       EM_RISCV,   ELFCLASS32, ELFDATA2LSB, (char*)"RISCV32"},
#endif
    {EM_LOONGARCH,   EM_LOONGARCH, ELFCLASS64, ELFDATA2LSB, (char*)"LoongArch"},
  };

#if  (defined IA32)
  static  Elf32_Half running_arch_code=EM_386;
#elif   (defined AMD64) || (defined X32)
  static  Elf32_Half running_arch_code=EM_X86_64;
#elif  (defined __sparc) && (defined _LP64)
  static  Elf32_Half running_arch_code=EM_SPARCV9;
#elif  (defined __sparc) && (!defined _LP64)
  static  Elf32_Half running_arch_code=EM_SPARC;
#elif  (defined __powerpc64__)
  static  Elf32_Half running_arch_code=EM_PPC64;
#elif  (defined __powerpc__)
  static  Elf32_Half running_arch_code=EM_PPC;
#elif  (defined AARCH64)
  static  Elf32_Half running_arch_code=EM_AARCH64;
#elif  (defined ARM)
  static  Elf32_Half running_arch_code=EM_ARM;
#elif  (defined S390)
  static  Elf32_Half running_arch_code=EM_S390;
#elif  (defined ALPHA)
  static  Elf32_Half running_arch_code=EM_ALPHA;
#elif  (defined MIPSEL)
  static  Elf32_Half running_arch_code=EM_MIPS_RS3_LE;
#elif  (defined PARISC)
  static  Elf32_Half running_arch_code=EM_PARISC;
#elif  (defined MIPS)
  static  Elf32_Half running_arch_code=EM_MIPS;
#elif  (defined M68K)
  static  Elf32_Half running_arch_code=EM_68K;
#elif  (defined SH)
  static  Elf32_Half running_arch_code=EM_SH;
#elif  (defined RISCV)
  static  Elf32_Half running_arch_code=EM_RISCV;
#elif  (defined LOONGARCH64)
  static  Elf32_Half running_arch_code=EM_LOONGARCH;
#else
    #error Method os::dll_load requires that one of following is defined:\
        AARCH64, ALPHA, ARM, AMD64, IA32, LOONGARCH64, M68K, MIPS, MIPSEL, PARISC, __powerpc__, __powerpc64__, RISCV, S390, SH, __sparc
#endif

  // Identify compatibility class for VM's architecture and library's architecture
  // Obtain string descriptions for architectures

  arch_t lib_arch={elf_head.e_machine,0,elf_head.e_ident[EI_CLASS], elf_head.e_ident[EI_DATA], nullptr};
  int running_arch_index=-1;

  for (unsigned int i=0; i < ARRAY_SIZE(arch_array); i++) {
    if (running_arch_code == arch_array[i].code) {
      running_arch_index    = i;
    }
    if (lib_arch.code == arch_array[i].code) {
      lib_arch.compat_class = arch_array[i].compat_class;
      lib_arch.name         = arch_array[i].name;
    }
  }

  assert(running_arch_index != -1,
         "Didn't find running architecture code (running_arch_code) in arch_array");
  if (running_arch_index == -1) {
    // Even though running architecture detection failed
    // we may still continue with reporting dlerror() message
    return nullptr;
  }

  if (lib_arch.compat_class != arch_array[running_arch_index].compat_class) {
    if (lib_arch.name != nullptr) {
      ::snprintf(diag_msg_buf, diag_msg_max_length-1,
                 " (Possible cause: can't load %s .so on a %s platform)",
                 lib_arch.name, arch_array[running_arch_index].name);
    } else {
      ::snprintf(diag_msg_buf, diag_msg_max_length-1,
                 " (Possible cause: can't load this .so (machine code=0x%x) on a %s platform)",
                 lib_arch.code, arch_array[running_arch_index].name);
    }
    return nullptr;
  }

  if (lib_arch.endianness != arch_array[running_arch_index].endianness) {
    ::snprintf(diag_msg_buf, diag_msg_max_length-1, " (Possible cause: endianness mismatch)");
    return nullptr;
  }

  // ELF file class/capacity : 0 - invalid, 1 - 32bit, 2 - 64bit
  if (lib_arch.elf_class > 2 || lib_arch.elf_class < 1) {
    ::snprintf(diag_msg_buf, diag_msg_max_length-1, " (Possible cause: invalid ELF file class)");
    return nullptr;
  }

  if (lib_arch.elf_class != arch_array[running_arch_index].elf_class) {
    ::snprintf(diag_msg_buf, diag_msg_max_length-1,
               " (Possible cause: architecture word width mismatch, can't load %d-bit .so on a %d-bit platform)",
               (int) lib_arch.elf_class * 32, arch_array[running_arch_index].elf_class * 32);
    return nullptr;
  }

  return nullptr;
}

void * os::Linux::dlopen_helper(const char *filename, char *ebuf, int ebuflen) {
#ifndef IA32
  bool ieee_handling = IEEE_subnormal_handling_OK();
  if (!ieee_handling) {
    Events::log_dll_message(nullptr, "IEEE subnormal handling check failed before loading %s", filename);
    log_info(os)("IEEE subnormal handling check failed before loading %s", filename);
    if (CheckJNICalls) {
      tty->print_cr("WARNING: IEEE subnormal handling check failed before loading %s", filename);
      Thread* current = Thread::current();
      if (current->is_Java_thread()) {
        JavaThread::cast(current)->print_jni_stack();
      }
    }
  }

  // Save and restore the floating-point environment around dlopen().
  // There are known cases where global library initialization sets
  // FPU flags that affect computation accuracy, for example, enabling
  // Flush-To-Zero and Denormals-Are-Zero. Do not let those libraries
  // break Java arithmetic. Unfortunately, this might affect libraries
  // that might depend on these FPU features for performance and/or
  // numerical "accuracy", but we need to protect Java semantics first
  // and foremost. See JDK-8295159.

  // This workaround is ineffective on IA32 systems because the MXCSR
  // register (which controls flush-to-zero mode) is not stored in the
  // legacy fenv.

  fenv_t default_fenv;
  int rtn = fegetenv(&default_fenv);
  assert(rtn == 0, "fegetenv must succeed");
#endif // IA32

  void* result;
  JFR_ONLY(NativeLibraryLoadEvent load_event(filename, &result);)
  result = ::dlopen(filename, RTLD_LAZY);
  if (result == nullptr) {
    const char* error_report = ::dlerror();
    if (error_report == nullptr) {
      error_report = "dlerror returned no error description";
    }
    if (ebuf != nullptr && ebuflen > 0) {
      ::strncpy(ebuf, error_report, ebuflen-1);
      ebuf[ebuflen-1]='\0';
    }
    Events::log_dll_message(nullptr, "Loading shared library %s failed, %s", filename, error_report);
    log_info(os)("shared library load of %s failed, %s", filename, error_report);
    JFR_ONLY(load_event.set_error_msg(error_report);)
  } else {
    Events::log_dll_message(nullptr, "Loaded shared library %s", filename);
    log_info(os)("shared library load of %s was successful", filename);
#ifndef IA32
    // Quickly test to make sure subnormals are correctly handled.
    if (! IEEE_subnormal_handling_OK()) {
      // We just dlopen()ed a library that mangled the floating-point flags.
      // Attempt to fix things now.
      JFR_ONLY(load_event.set_fp_env_correction_attempt(true);)
      int rtn = fesetenv(&default_fenv);
      assert(rtn == 0, "fesetenv must succeed");

      if (IEEE_subnormal_handling_OK()) {
        Events::log_dll_message(nullptr, "IEEE subnormal handling had to be corrected after loading %s", filename);
        log_info(os)("IEEE subnormal handling had to be corrected after loading %s", filename);
        JFR_ONLY(load_event.set_fp_env_correction_success(true);)
      } else {
        Events::log_dll_message(nullptr, "IEEE subnormal handling could not be corrected after loading %s", filename);
        log_info(os)("IEEE subnormal handling could not be corrected after loading %s", filename);
        if (CheckJNICalls) {
          tty->print_cr("WARNING: IEEE subnormal handling could not be corrected after loading %s", filename);
          Thread* current = Thread::current();
          if (current->is_Java_thread()) {
            JavaThread::cast(current)->print_jni_stack();
          }
        }
        assert(false, "fesetenv didn't work");
      }
    }
#endif // IA32
  }
  return result;
}

void * os::Linux::dll_load_in_vmthread(const char *filename, char *ebuf,
                                       int ebuflen) {
  void * result = nullptr;
  if (LoadExecStackDllInVMThread) {
    result = dlopen_helper(filename, ebuf, ebuflen);
  }

  // Since 7019808, libjvm.so is linked with -noexecstack. If the VM loads a
  // library that requires an executable stack, or which does not have this
  // stack attribute set, dlopen changes the stack attribute to executable. The
  // read protection of the guard pages gets lost.
  //
  // Need to check _stack_is_executable again as multiple VM_LinuxDllLoad
  // may have been queued at the same time.

  if (!_stack_is_executable) {
    for (JavaThreadIteratorWithHandle jtiwh; JavaThread *jt = jtiwh.next(); ) {
      StackOverflow* overflow_state = jt->stack_overflow_state();
      if (!overflow_state->stack_guard_zone_unused() &&     // Stack not yet fully initialized
          overflow_state->stack_guards_enabled()) {         // No pending stack overflow exceptions
        if (!os::guard_memory((char *)jt->stack_end(), StackOverflow::stack_guard_zone_size())) {
          warning("Attempt to reguard stack yellow zone failed.");
        }
      }
    }
  }

  return result;
}

const char* os::Linux::dll_path(void* lib) {
  struct link_map *lmap;
  const char* l_path = nullptr;
  assert(lib != nullptr, "dll_path parameter must not be null");

  int res_dli = ::dlinfo(lib, RTLD_DI_LINKMAP, &lmap);
  if (res_dli == 0) {
    l_path = lmap->l_name;
  }
  return l_path;
}

static unsigned count_newlines(const char* s) {
  unsigned n = 0;
  for (const char* s2 = strchr(s, '\n');
       s2 != nullptr; s2 = strchr(s2 + 1, '\n')) {
    n++;
  }
  return n;
}

static bool _print_ascii_file(const char* filename, outputStream* st, unsigned* num_lines = nullptr, const char* hdr = nullptr) {
  int fd = ::open(filename, O_RDONLY);
  if (fd == -1) {
    return false;
  }

  if (hdr != nullptr) {
    st->print_cr("%s", hdr);
  }

  char buf[33];
  ssize_t bytes;
  buf[32] = '\0';
  unsigned lines = 0;
  while ((bytes = ::read(fd, buf, sizeof(buf)-1)) > 0) {
    st->print_raw(buf, bytes);
    // count newlines
    if (num_lines != nullptr) {
      lines += count_newlines(buf);
    }
  }

  if (num_lines != nullptr) {
    (*num_lines) = lines;
  }

  ::close(fd);

  return true;
}

static void _print_ascii_file_h(const char* header, const char* filename, outputStream* st, bool same_line = true) {
  st->print("%s:%c", header, same_line ? ' ' : '\n');
  if (!_print_ascii_file(filename, st)) {
    st->print_cr("<Not Available>");
  }
}

void os::print_dll_info(outputStream *st) {
  st->print_cr("Dynamic libraries:");

  char fname[32];
  pid_t pid = os::Linux::gettid();

  jio_snprintf(fname, sizeof(fname), "/proc/%d/maps", pid);
  unsigned num = 0;
  if (!_print_ascii_file(fname, st, &num)) {
    st->print_cr("Can not get library information for pid = %d", pid);
  } else {
    st->print_cr("Total number of mappings: %u", num);
  }
}

struct loaded_modules_info_param {
  os::LoadedModulesCallbackFunc callback;
  void *param;
};

static int dl_iterate_callback(struct dl_phdr_info *info, size_t size, void *data) {
  if ((info->dlpi_name == nullptr) || (*info->dlpi_name == '\0')) {
    return 0;
  }

  struct loaded_modules_info_param *callback_param = reinterpret_cast<struct loaded_modules_info_param *>(data);
  address base = nullptr;
  address top = nullptr;
  for (int idx = 0; idx < info->dlpi_phnum; idx++) {
    const ElfW(Phdr) *phdr = info->dlpi_phdr + idx;
    if (phdr->p_type == PT_LOAD) {
      address raw_phdr_base = reinterpret_cast<address>(info->dlpi_addr + phdr->p_vaddr);

      address phdr_base = align_down(raw_phdr_base, phdr->p_align);
      if ((base == nullptr) || (base > phdr_base)) {
        base = phdr_base;
      }

      address phdr_top = align_up(raw_phdr_base + phdr->p_memsz, phdr->p_align);
      if ((top == nullptr) || (top < phdr_top)) {
        top = phdr_top;
      }
    }
  }

  return callback_param->callback(info->dlpi_name, base, top, callback_param->param);
}

int os::get_loaded_modules_info(os::LoadedModulesCallbackFunc callback, void *param) {
  struct loaded_modules_info_param callback_param = {callback, param};
  return dl_iterate_phdr(&dl_iterate_callback, &callback_param);
}

void os::print_os_info_brief(outputStream* st) {
  os::Linux::print_distro_info(st);

  os::Posix::print_uname_info(st);

  os::Linux::print_libversion_info(st);

}

void os::print_os_info(outputStream* st) {
  st->print_cr("OS:");

  os::Linux::print_distro_info(st);

  os::Posix::print_uname_info(st);

  os::Linux::print_uptime_info(st);

  // Print warning if unsafe chroot environment detected
  if (unsafe_chroot_detected) {
    st->print_cr("WARNING!! %s", unstable_chroot_error);
  }

  os::Linux::print_libversion_info(st);

  os::Posix::print_rlimit_info(st);

  os::Posix::print_load_average(st);
  st->cr();

  os::Linux::print_system_memory_info(st);
  st->cr();

  os::Linux::print_process_memory_info(st);
  st->cr();

  os::Linux::print_proc_sys_info(st);
  st->cr();

  if (os::Linux::print_ld_preload_file(st)) {
    st->cr();
  }

  if (os::Linux::print_container_info(st)) {
    st->cr();
  }

  VM_Version::print_platform_virtualization_info(st);

  os::Linux::print_steal_info(st);
}

// Try to identify popular distros.
// Most Linux distributions have a /etc/XXX-release file, which contains
// the OS version string. Newer Linux distributions have a /etc/lsb-release
// file that also contains the OS version string. Some have more than one
// /etc/XXX-release file (e.g. Mandrake has both /etc/mandrake-release and
// /etc/redhat-release.), so the order is important.
// Any Linux that is based on Redhat (i.e. Oracle, Mandrake, Sun JDS...) have
// their own specific XXX-release file as well as a redhat-release file.
// Because of this the XXX-release file needs to be searched for before the
// redhat-release file.
// Since Red Hat and SuSE have an lsb-release file that is not very descriptive the
// search for redhat-release / SuSE-release needs to be before lsb-release.
// Since the lsb-release file is the new standard it needs to be searched
// before the older style release files.
// Searching system-release (Red Hat) and os-release (other Linuxes) are a
// next to last resort.  The os-release file is a new standard that contains
// distribution information and the system-release file seems to be an old
// standard that has been replaced by the lsb-release and os-release files.
// Searching for the debian_version file is the last resort.  It contains
// an informative string like "6.0.6" or "wheezy/sid". Because of this
// "Debian " is printed before the contents of the debian_version file.

const char* distro_files[] = {
  "/etc/oracle-release",
  "/etc/mandriva-release",
  "/etc/mandrake-release",
  "/etc/sun-release",
  "/etc/redhat-release",
  "/etc/lsb-release",
  "/etc/turbolinux-release",
  "/etc/gentoo-release",
  "/etc/ltib-release",
  "/etc/angstrom-version",
  "/etc/system-release",
  "/etc/os-release",
  "/etc/SuSE-release", // Deprecated in favor of os-release since SuSE 12
  nullptr };

void os::Linux::print_distro_info(outputStream* st) {
  for (int i = 0;; i++) {
    const char* file = distro_files[i];
    if (file == nullptr) {
      break;  // done
    }
    // If file prints, we found it.
    if (_print_ascii_file(file, st)) {
      return;
    }
  }

  if (file_exists("/etc/debian_version")) {
    st->print("Debian ");
    _print_ascii_file("/etc/debian_version", st);
  } else {
    st->print_cr("Linux");
  }
}

static void parse_os_info_helper(FILE* fp, char* distro, size_t length, bool get_first_line) {
  char buf[256];
  while (fgets(buf, sizeof(buf), fp)) {
    // Edit out extra stuff in expected format
    if (strstr(buf, "DISTRIB_DESCRIPTION=") != nullptr || strstr(buf, "PRETTY_NAME=") != nullptr) {
      char* ptr = strstr(buf, "\"");  // the name is in quotes
      if (ptr != nullptr) {
        ptr++; // go beyond first quote
        char* nl = strchr(ptr, '\"');
        if (nl != nullptr) *nl = '\0';
        strncpy(distro, ptr, length);
      } else {
        ptr = strstr(buf, "=");
        ptr++; // go beyond equals then
        char* nl = strchr(ptr, '\n');
        if (nl != nullptr) *nl = '\0';
        strncpy(distro, ptr, length);
      }
      return;
    } else if (get_first_line) {
      char* nl = strchr(buf, '\n');
      if (nl != nullptr) *nl = '\0';
      strncpy(distro, buf, length);
      return;
    }
  }
  // print last line and close
  char* nl = strchr(buf, '\n');
  if (nl != nullptr) *nl = '\0';
  strncpy(distro, buf, length);
}

static void parse_os_info(char* distro, size_t length, const char* file) {
  FILE* fp = os::fopen(file, "r");
  if (fp != nullptr) {
    // if suse format, print out first line
    bool get_first_line = (strcmp(file, "/etc/SuSE-release") == 0);
    parse_os_info_helper(fp, distro, length, get_first_line);
    fclose(fp);
  }
}

void os::get_summary_os_info(char* buf, size_t buflen) {
  for (int i = 0;; i++) {
    const char* file = distro_files[i];
    if (file == nullptr) {
      break; // ran out of distro_files
    }
    if (file_exists(file)) {
      parse_os_info(buf, buflen, file);
      return;
    }
  }
  // special case for debian
  if (file_exists("/etc/debian_version")) {
    strncpy(buf, "Debian ", buflen);
    if (buflen > 7) {
      parse_os_info(&buf[7], buflen-7, "/etc/debian_version");
    }
  } else {
    strncpy(buf, "Linux", buflen);
  }
}

void os::Linux::print_libversion_info(outputStream* st) {
  // libc, pthread
  st->print("libc: ");
  st->print("%s ", os::Linux::libc_version());
  st->print("%s ", os::Linux::libpthread_version());
  st->cr();
}

void os::Linux::print_proc_sys_info(outputStream* st) {
  _print_ascii_file_h("/proc/sys/kernel/threads-max (system-wide limit on the number of threads)",
                      "/proc/sys/kernel/threads-max", st);
  _print_ascii_file_h("/proc/sys/vm/max_map_count (maximum number of memory map areas a process may have)",
                      "/proc/sys/vm/max_map_count", st);
  _print_ascii_file_h("/proc/sys/vm/swappiness (control to define how aggressively the kernel swaps out anonymous memory)",
                      "/proc/sys/vm/swappiness", st);
  _print_ascii_file_h("/proc/sys/kernel/pid_max (system-wide limit on number of process identifiers)",
                      "/proc/sys/kernel/pid_max", st);
}

void os::Linux::print_system_memory_info(outputStream* st) {
  _print_ascii_file_h("/proc/meminfo", "/proc/meminfo", st, false);
  st->cr();

  // some information regarding THPs; for details see
  // https://www.kernel.org/doc/Documentation/vm/transhuge.txt
  _print_ascii_file_h("/sys/kernel/mm/transparent_hugepage/enabled",
                      "/sys/kernel/mm/transparent_hugepage/enabled", st);
  _print_ascii_file_h("/sys/kernel/mm/transparent_hugepage/hpage_pmd_size",
                      "/sys/kernel/mm/transparent_hugepage/hpage_pmd_size", st);
  _print_ascii_file_h("/sys/kernel/mm/transparent_hugepage/shmem_enabled",
                      "/sys/kernel/mm/transparent_hugepage/shmem_enabled", st);
  _print_ascii_file_h("/sys/kernel/mm/transparent_hugepage/defrag (defrag/compaction efforts parameter)",
                      "/sys/kernel/mm/transparent_hugepage/defrag", st);
}

bool os::Linux::query_process_memory_info(os::Linux::meminfo_t* info) {
  FILE* f = os::fopen("/proc/self/status", "r");
  const int num_values = sizeof(os::Linux::meminfo_t) / sizeof(size_t);
  int num_found = 0;
  char buf[256];
  info->vmsize = info->vmpeak = info->vmrss = info->vmhwm = info->vmswap =
      info->rssanon = info->rssfile = info->rssshmem = -1;
  if (f != nullptr) {
    while (::fgets(buf, sizeof(buf), f) != nullptr && num_found < num_values) {
      if ( (info->vmsize == -1    && sscanf(buf, "VmSize: " SSIZE_FORMAT " kB", &info->vmsize) == 1) ||
           (info->vmpeak == -1    && sscanf(buf, "VmPeak: " SSIZE_FORMAT " kB", &info->vmpeak) == 1) ||
           (info->vmswap == -1    && sscanf(buf, "VmSwap: " SSIZE_FORMAT " kB", &info->vmswap) == 1) ||
           (info->vmhwm == -1     && sscanf(buf, "VmHWM: " SSIZE_FORMAT " kB", &info->vmhwm) == 1) ||
           (info->vmrss == -1     && sscanf(buf, "VmRSS: " SSIZE_FORMAT " kB", &info->vmrss) == 1) ||
           (info->rssanon == -1   && sscanf(buf, "RssAnon: " SSIZE_FORMAT " kB", &info->rssanon) == 1) || // Needs Linux 4.5
           (info->rssfile == -1   && sscanf(buf, "RssFile: " SSIZE_FORMAT " kB", &info->rssfile) == 1) || // Needs Linux 4.5
           (info->rssshmem == -1  && sscanf(buf, "RssShmem: " SSIZE_FORMAT " kB", &info->rssshmem) == 1)  // Needs Linux 4.5
           )
      {
        num_found ++;
      }
    }
    fclose(f);
    return true;
  }
  return false;
}

#ifdef __GLIBC__
// For Glibc, print a one-liner with the malloc tunables.
// Most important and popular is MALLOC_ARENA_MAX, but we are
// thorough and print them all.
static void print_glibc_malloc_tunables(outputStream* st) {
  static const char* var[] = {
      // the new variant
      "GLIBC_TUNABLES",
      // legacy variants
      "MALLOC_CHECK_", "MALLOC_TOP_PAD_", "MALLOC_PERTURB_",
      "MALLOC_MMAP_THRESHOLD_", "MALLOC_TRIM_THRESHOLD_",
      "MALLOC_MMAP_MAX_", "MALLOC_ARENA_TEST", "MALLOC_ARENA_MAX",
      nullptr};
  st->print("glibc malloc tunables: ");
  bool printed = false;
  for (int i = 0; var[i] != nullptr; i ++) {
    const char* const val = ::getenv(var[i]);
    if (val != nullptr) {
      st->print("%s%s=%s", (printed ? ", " : ""), var[i], val);
      printed = true;
    }
  }
  if (!printed) {
    st->print("(default)");
  }
}
#endif // __GLIBC__

void os::Linux::print_process_memory_info(outputStream* st) {

  st->print_cr("Process Memory:");

  // Print virtual and resident set size; peak values; swap; and for
  //  rss its components if the kernel is recent enough.
  meminfo_t info;
  if (query_process_memory_info(&info)) {
    st->print_cr("Virtual Size: " SSIZE_FORMAT "K (peak: " SSIZE_FORMAT "K)", info.vmsize, info.vmpeak);
    st->print("Resident Set Size: " SSIZE_FORMAT "K (peak: " SSIZE_FORMAT "K)", info.vmrss, info.vmhwm);
    if (info.rssanon != -1) { // requires kernel >= 4.5
      st->print(" (anon: " SSIZE_FORMAT "K, file: " SSIZE_FORMAT "K, shmem: " SSIZE_FORMAT "K)",
                info.rssanon, info.rssfile, info.rssshmem);
    }
    st->cr();
    if (info.vmswap != -1) { // requires kernel >= 2.6.34
      st->print_cr("Swapped out: " SSIZE_FORMAT "K", info.vmswap);
    }
  } else {
    st->print_cr("Could not open /proc/self/status to get process memory related information");
  }

  // glibc only:
  // - Print outstanding allocations using mallinfo
  // - Print glibc tunables
#ifdef __GLIBC__
  size_t total_allocated = 0;
  size_t free_retained = 0;
  bool might_have_wrapped = false;
  glibc_mallinfo mi;
  os::Linux::get_mallinfo(&mi, &might_have_wrapped);
  total_allocated = mi.uordblks + mi.hblkhd;
  free_retained = mi.fordblks;
#ifdef _LP64
  // If legacy mallinfo(), we can still print the values if we are sure they cannot have wrapped.
  might_have_wrapped = might_have_wrapped && (info.vmsize * K) > UINT_MAX;
#endif
  st->print_cr("C-Heap outstanding allocations: " SIZE_FORMAT "K, retained: " SIZE_FORMAT "K%s",
               total_allocated / K, free_retained / K,
               might_have_wrapped ? " (may have wrapped)" : "");
  // Tunables
  print_glibc_malloc_tunables(st);
  st->cr();
#endif
}

bool os::Linux::print_ld_preload_file(outputStream* st) {
  return _print_ascii_file("/etc/ld.so.preload", st, nullptr, "/etc/ld.so.preload:");
}

void os::Linux::print_uptime_info(outputStream* st) {
  struct sysinfo sinfo;
  int ret = sysinfo(&sinfo);
  if (ret == 0) {
    os::print_dhm(st, "OS uptime:", (long) sinfo.uptime);
  }
}

bool os::Linux::print_container_info(outputStream* st) {
  if (!OSContainer::is_containerized()) {
    st->print_cr("container information not found.");
    return false;
  }

  st->print_cr("container (cgroup) information:");

  const char *p_ct = OSContainer::container_type();
  st->print_cr("container_type: %s", p_ct != nullptr ? p_ct : "not supported");

  char *p = OSContainer::cpu_cpuset_cpus();
  st->print_cr("cpu_cpuset_cpus: %s", p != nullptr ? p : "not supported");
  free(p);

  p = OSContainer::cpu_cpuset_memory_nodes();
  st->print_cr("cpu_memory_nodes: %s", p != nullptr ? p : "not supported");
  free(p);

  int i = OSContainer::active_processor_count();
  st->print("active_processor_count: ");
  if (i > 0) {
    if (ActiveProcessorCount > 0) {
      st->print_cr("%d, but overridden by -XX:ActiveProcessorCount %d", i, ActiveProcessorCount);
    } else {
      st->print_cr("%d", i);
    }
  } else {
    st->print_cr("not supported");
  }

  i = OSContainer::cpu_quota();
  st->print("cpu_quota: ");
  if (i > 0) {
    st->print_cr("%d", i);
  } else {
    st->print_cr("%s", i == OSCONTAINER_ERROR ? "not supported" : "no quota");
  }

  i = OSContainer::cpu_period();
  st->print("cpu_period: ");
  if (i > 0) {
    st->print_cr("%d", i);
  } else {
    st->print_cr("%s", i == OSCONTAINER_ERROR ? "not supported" : "no period");
  }

  i = OSContainer::cpu_shares();
  st->print("cpu_shares: ");
  if (i > 0) {
    st->print_cr("%d", i);
  } else {
    st->print_cr("%s", i == OSCONTAINER_ERROR ? "not supported" : "no shares");
  }

  OSContainer::print_container_helper(st, OSContainer::memory_limit_in_bytes(), "memory_limit_in_bytes");
  OSContainer::print_container_helper(st, OSContainer::memory_and_swap_limit_in_bytes(), "memory_and_swap_limit_in_bytes");
  OSContainer::print_container_helper(st, OSContainer::memory_soft_limit_in_bytes(), "memory_soft_limit_in_bytes");
  OSContainer::print_container_helper(st, OSContainer::memory_usage_in_bytes(), "memory_usage_in_bytes");
  OSContainer::print_container_helper(st, OSContainer::memory_max_usage_in_bytes(), "memory_max_usage_in_bytes");
  OSContainer::print_container_helper(st, OSContainer::rss_usage_in_bytes(), "rss_usage_in_bytes");
  OSContainer::print_container_helper(st, OSContainer::cache_usage_in_bytes(), "cache_usage_in_bytes");

  OSContainer::print_version_specific_info(st);

  jlong j = OSContainer::pids_max();
  st->print("maximum number of tasks: ");
  if (j > 0) {
    st->print_cr(JLONG_FORMAT, j);
  } else {
    st->print_cr("%s", j == OSCONTAINER_ERROR ? "not supported" : "unlimited");
  }

  j = OSContainer::pids_current();
  st->print("current number of tasks: ");
  if (j > 0) {
    st->print_cr(JLONG_FORMAT, j);
  } else {
    if (j == OSCONTAINER_ERROR) {
      st->print_cr("not supported");
    }
  }

  return true;
}

void os::Linux::print_steal_info(outputStream* st) {
  if (has_initial_tick_info) {
    CPUPerfTicks pticks;
    bool res = os::Linux::get_tick_information(&pticks, -1);

    if (res && pticks.has_steal_ticks) {
      uint64_t steal_ticks_difference = pticks.steal - initial_steal_ticks;
      uint64_t total_ticks_difference = pticks.total - initial_total_ticks;
      double steal_ticks_perc = 0.0;
      if (total_ticks_difference != 0) {
        steal_ticks_perc = (double) steal_ticks_difference / (double)total_ticks_difference;
      }
      st->print_cr("Steal ticks since vm start: " UINT64_FORMAT, steal_ticks_difference);
      st->print_cr("Steal ticks percentage since vm start:%7.3f", steal_ticks_perc);
    }
  }
}

void os::print_memory_info(outputStream* st) {

  st->print("Memory:");
  st->print(" " SIZE_FORMAT "k page", os::vm_page_size()>>10);

  // values in struct sysinfo are "unsigned long"
  struct sysinfo si;
  sysinfo(&si);

  st->print(", physical " UINT64_FORMAT "k",
            os::physical_memory() >> 10);
  st->print("(" UINT64_FORMAT "k free)",
            os::available_memory() >> 10);
  st->print(", swap " UINT64_FORMAT "k",
            ((jlong)si.totalswap * si.mem_unit) >> 10);
  st->print("(" UINT64_FORMAT "k free)",
            ((jlong)si.freeswap * si.mem_unit) >> 10);
  st->cr();
  st->print("Page Sizes: ");
  _page_sizes.print_on(st);
  st->cr();
}

// Print the first "model name" line and the first "flags" line
// that we find and nothing more. We assume "model name" comes
// before "flags" so if we find a second "model name", then the
// "flags" field is considered missing.
static bool print_model_name_and_flags(outputStream* st, char* buf, size_t buflen) {
#if defined(IA32) || defined(AMD64)
  // Other platforms have less repetitive cpuinfo files
  FILE *fp = os::fopen("/proc/cpuinfo", "r");
  if (fp) {
    bool model_name_printed = false;
    while (!feof(fp)) {
      if (fgets(buf, (int)buflen, fp)) {
        // Assume model name comes before flags
        if (strstr(buf, "model name") != nullptr) {
          if (!model_name_printed) {
            st->print_raw("CPU Model and flags from /proc/cpuinfo:\n");
            st->print_raw(buf);
            model_name_printed = true;
          } else {
            // model name printed but not flags?  Odd, just return
            fclose(fp);
            return true;
          }
        }
        // print the flags line too
        if (strstr(buf, "flags") != nullptr) {
          st->print_raw(buf);
          fclose(fp);
          return true;
        }
      }
    }
    fclose(fp);
  }
#endif // x86 platforms
  return false;
}

// additional information about CPU e.g. available frequency ranges
static void print_sys_devices_cpu_info(outputStream* st) {
  _print_ascii_file_h("Online cpus", "/sys/devices/system/cpu/online", st);
  _print_ascii_file_h("Offline cpus", "/sys/devices/system/cpu/offline", st);

  if (ExtensiveErrorReports) {
    // cache related info (cpu 0, should be similar for other CPUs)
    for (unsigned int i=0; i < 10; i++) { // handle max. 10 cache entries
      char hbuf_level[60];
      char hbuf_type[60];
      char hbuf_size[60];
      char hbuf_coherency_line_size[80];
      snprintf(hbuf_level, 60, "/sys/devices/system/cpu/cpu0/cache/index%u/level", i);
      snprintf(hbuf_type, 60, "/sys/devices/system/cpu/cpu0/cache/index%u/type", i);
      snprintf(hbuf_size, 60, "/sys/devices/system/cpu/cpu0/cache/index%u/size", i);
      snprintf(hbuf_coherency_line_size, 80, "/sys/devices/system/cpu/cpu0/cache/index%u/coherency_line_size", i);
      if (os::file_exists(hbuf_level)) {
        _print_ascii_file_h("cache level", hbuf_level, st);
        _print_ascii_file_h("cache type", hbuf_type, st);
        _print_ascii_file_h("cache size", hbuf_size, st);
        _print_ascii_file_h("cache coherency line size", hbuf_coherency_line_size, st);
      }
    }
  }

  // we miss the cpufreq entries on Power and s390x
#if defined(IA32) || defined(AMD64)
  _print_ascii_file_h("BIOS frequency limitation", "/sys/devices/system/cpu/cpu0/cpufreq/bios_limit", st);
  _print_ascii_file_h("Frequency switch latency (ns)", "/sys/devices/system/cpu/cpu0/cpufreq/cpuinfo_transition_latency", st);
  _print_ascii_file_h("Available cpu frequencies", "/sys/devices/system/cpu/cpu0/cpufreq/scaling_available_frequencies", st);
  // min and max should be in the Available range but still print them (not all info might be available for all kernels)
  if (ExtensiveErrorReports) {
    _print_ascii_file_h("Maximum cpu frequency", "/sys/devices/system/cpu/cpu0/cpufreq/cpuinfo_max_freq", st);
    _print_ascii_file_h("Minimum cpu frequency", "/sys/devices/system/cpu/cpu0/cpufreq/cpuinfo_min_freq", st);
    _print_ascii_file_h("Current cpu frequency", "/sys/devices/system/cpu/cpu0/cpufreq/scaling_cur_freq", st);
  }
  // governors are power schemes, see https://wiki.archlinux.org/index.php/CPU_frequency_scaling
  if (ExtensiveErrorReports) {
    _print_ascii_file_h("Available governors", "/sys/devices/system/cpu/cpu0/cpufreq/scaling_available_governors", st);
  }
  _print_ascii_file_h("Current governor", "/sys/devices/system/cpu/cpu0/cpufreq/scaling_governor", st);
  // Core performance boost, see https://www.kernel.org/doc/Documentation/cpu-freq/boost.txt
  // Raise operating frequency of some cores in a multi-core package if certain conditions apply, e.g.
  // whole chip is not fully utilized
  _print_ascii_file_h("Core performance/turbo boost", "/sys/devices/system/cpu/cpufreq/boost", st);
#endif
}

void os::pd_print_cpu_info(outputStream* st, char* buf, size_t buflen) {
  // Only print the model name if the platform provides this as a summary
  if (!print_model_name_and_flags(st, buf, buflen)) {
    _print_ascii_file_h("/proc/cpuinfo", "/proc/cpuinfo", st, false);
  }
  st->cr();
  print_sys_devices_cpu_info(st);
}

#if INCLUDE_JFR

void os::jfr_report_memory_info() {
  os::Linux::meminfo_t info;
  if (os::Linux::query_process_memory_info(&info)) {
    // Send the RSS JFR event
    EventResidentSetSize event;
    event.set_size(info.vmrss * K);
    event.set_peak(info.vmhwm * K);
    event.commit();
  } else {
    // Log a warning
    static bool first_warning = true;
    if (first_warning) {
      log_warning(jfr)("Error fetching RSS values: query_process_memory_info failed");
      first_warning = false;
    }
  }
}

#endif // INCLUDE_JFR

#if defined(AMD64) || defined(IA32) || defined(X32)
const char* search_string = "model name";
#elif defined(M68K)
const char* search_string = "CPU";
#elif defined(PPC64)
const char* search_string = "cpu";
#elif defined(S390)
const char* search_string = "machine =";
#elif defined(SPARC)
const char* search_string = "cpu";
#else
const char* search_string = "Processor";
#endif

// Parses the cpuinfo file for string representing the model name.
void os::get_summary_cpu_info(char* cpuinfo, size_t length) {
  FILE* fp = os::fopen("/proc/cpuinfo", "r");
  if (fp != nullptr) {
    while (!feof(fp)) {
      char buf[256];
      if (fgets(buf, sizeof(buf), fp)) {
        char* start = strstr(buf, search_string);
        if (start != nullptr) {
          char *ptr = start + strlen(search_string);
          char *end = buf + strlen(buf);
          while (ptr != end) {
             // skip whitespace and colon for the rest of the name.
             if (*ptr != ' ' && *ptr != '\t' && *ptr != ':') {
               break;
             }
             ptr++;
          }
          if (ptr != end) {
            // reasonable string, get rid of newline and keep the rest
            char* nl = strchr(buf, '\n');
            if (nl != nullptr) *nl = '\0';
            strncpy(cpuinfo, ptr, length);
            fclose(fp);
            return;
          }
        }
      }
    }
    fclose(fp);
  }
  // cpuinfo not found or parsing failed, just print generic string.  The entire
  // /proc/cpuinfo file will be printed later in the file (or enough of it for x86)
#if   defined(AARCH64)
  strncpy(cpuinfo, "AArch64", length);
#elif defined(AMD64)
  strncpy(cpuinfo, "x86_64", length);
#elif defined(ARM)  // Order wrt. AARCH64 is relevant!
  strncpy(cpuinfo, "ARM", length);
#elif defined(IA32)
  strncpy(cpuinfo, "x86_32", length);
#elif defined(PPC)
  strncpy(cpuinfo, "PPC64", length);
#elif defined(RISCV)
  strncpy(cpuinfo, LP64_ONLY("RISCV64") NOT_LP64("RISCV32"), length);
#elif defined(S390)
  strncpy(cpuinfo, "S390", length);
#elif defined(SPARC)
  strncpy(cpuinfo, "sparcv9", length);
#elif defined(ZERO_LIBARCH)
  strncpy(cpuinfo, ZERO_LIBARCH, length);
#else
  strncpy(cpuinfo, "unknown", length);
#endif
}

static char saved_jvm_path[MAXPATHLEN] = {0};

// Find the full path to the current module, libjvm.so
void os::jvm_path(char *buf, jint buflen) {
  // Error checking.
  if (buflen < MAXPATHLEN) {
    assert(false, "must use a large-enough buffer");
    buf[0] = '\0';
    return;
  }
  // Lazy resolve the path to current module.
  if (saved_jvm_path[0] != 0) {
    strcpy(buf, saved_jvm_path);
    return;
  }

  char dli_fname[MAXPATHLEN];
  dli_fname[0] = '\0';
  bool ret = dll_address_to_library_name(
                                         CAST_FROM_FN_PTR(address, os::jvm_path),
                                         dli_fname, sizeof(dli_fname), nullptr);
  assert(ret, "cannot locate libjvm");
  char *rp = nullptr;
  if (ret && dli_fname[0] != '\0') {
    rp = os::realpath(dli_fname, buf, buflen);
  }
  if (rp == nullptr) {
    return;
  }

  if (Arguments::sun_java_launcher_is_altjvm()) {
    // Support for the java launcher's '-XXaltjvm=<path>' option. Typical
    // value for buf is "<JAVA_HOME>/jre/lib/<vmtype>/libjvm.so".
    // If "/jre/lib/" appears at the right place in the string, then
    // assume we are installed in a JDK and we're done. Otherwise, check
    // for a JAVA_HOME environment variable and fix up the path so it
    // looks like libjvm.so is installed there (append a fake suffix
    // hotspot/libjvm.so).
    const char *p = buf + strlen(buf) - 1;
    for (int count = 0; p > buf && count < 5; ++count) {
      for (--p; p > buf && *p != '/'; --p)
        /* empty */ ;
    }

    if (strncmp(p, "/jre/lib/", 9) != 0) {
      // Look for JAVA_HOME in the environment.
      char* java_home_var = ::getenv("JAVA_HOME");
      if (java_home_var != nullptr && java_home_var[0] != 0) {
        char* jrelib_p;
        int len;

        // Check the current module name "libjvm.so".
        p = strrchr(buf, '/');
        if (p == nullptr) {
          return;
        }
        assert(strstr(p, "/libjvm") == p, "invalid library name");

        rp = os::realpath(java_home_var, buf, buflen);
        if (rp == nullptr) {
          return;
        }

        // determine if this is a legacy image or modules image
        // modules image doesn't have "jre" subdirectory
        len = checked_cast<int>(strlen(buf));
        assert(len < buflen, "Ran out of buffer room");
        jrelib_p = buf + len;
        snprintf(jrelib_p, buflen-len, "/jre/lib");
        if (0 != access(buf, F_OK)) {
          snprintf(jrelib_p, buflen-len, "/lib");
        }

        if (0 == access(buf, F_OK)) {
          // Use current module name "libjvm.so"
          len = (int)strlen(buf);
          snprintf(buf + len, buflen-len, "/hotspot/libjvm.so");
        } else {
          // Go back to path of .so
          rp = os::realpath(dli_fname, buf, buflen);
          if (rp == nullptr) {
            return;
          }
        }
      }
    }
  }

  strncpy(saved_jvm_path, buf, MAXPATHLEN);
  saved_jvm_path[MAXPATHLEN - 1] = '\0';
}

////////////////////////////////////////////////////////////////////////////////
// Virtual Memory

// Rationale behind this function:
//  current (Mon Apr 25 20:12:18 MSD 2005) oprofile drops samples without executable
//  mapping for address (see lookup_dcookie() in the kernel module), thus we cannot get
//  samples for JITted code. Here we create private executable mapping over the code cache
//  and then we can use standard (well, almost, as mapping can change) way to provide
//  info for the reporting script by storing timestamp and location of symbol
void linux_wrap_code(char* base, size_t size) {
  static volatile jint cnt = 0;

  static_assert(sizeof(off_t) == 8, "Expected Large File Support in this file");

  if (!UseOprofile) {
    return;
  }

  char buf[PATH_MAX+1];
  int num = Atomic::add(&cnt, 1);

  snprintf(buf, sizeof(buf), "%s/hs-vm-%d-%d",
           os::get_temp_directory(), os::current_process_id(), num);
  unlink(buf);

  int fd = ::open(buf, O_CREAT | O_RDWR, S_IRWXU);

  if (fd != -1) {
    off_t rv = ::lseek(fd, size-2, SEEK_SET);
    if (rv != (off_t)-1) {
      if (::write(fd, "", 1) == 1) {
        mmap(base, size,
             PROT_READ|PROT_WRITE|PROT_EXEC,
             MAP_PRIVATE|MAP_FIXED|MAP_NORESERVE, fd, 0);
      }
    }
    ::close(fd);
    unlink(buf);
  }
}

static bool recoverable_mmap_error(int err) {
  // See if the error is one we can let the caller handle. This
  // list of errno values comes from JBS-6843484. I can't find a
  // Linux man page that documents this specific set of errno
  // values so while this list currently matches Solaris, it may
  // change as we gain experience with this failure mode.
  switch (err) {
  case EBADF:
  case EINVAL:
  case ENOTSUP:
    // let the caller deal with these errors
    return true;

  default:
    // Any remaining errors on this OS can cause our reserved mapping
    // to be lost. That can cause confusion where different data
    // structures think they have the same memory mapped. The worst
    // scenario is if both the VM and a library think they have the
    // same memory mapped.
    return false;
  }
}

static void warn_fail_commit_memory(char* addr, size_t size, bool exec,
                                    int err) {
  warning("INFO: os::commit_memory(" PTR_FORMAT ", " SIZE_FORMAT
          ", %d) failed; error='%s' (errno=%d)", p2i(addr), size, exec,
          os::strerror(err), err);
}

static void warn_fail_commit_memory(char* addr, size_t size,
                                    size_t alignment_hint, bool exec,
                                    int err) {
  warning("INFO: os::commit_memory(" PTR_FORMAT ", " SIZE_FORMAT
          ", " SIZE_FORMAT ", %d) failed; error='%s' (errno=%d)", p2i(addr), size,
          alignment_hint, exec, os::strerror(err), err);
}

// NOTE: Linux kernel does not really reserve the pages for us.
//       All it does is to check if there are enough free pages
//       left at the time of mmap(). This could be a potential
//       problem.
int os::Linux::commit_memory_impl(char* addr, size_t size, bool exec) {
  int prot = exec ? PROT_READ|PROT_WRITE|PROT_EXEC : PROT_READ|PROT_WRITE;
  uintptr_t res = (uintptr_t) ::mmap(addr, size, prot,
                                     MAP_PRIVATE|MAP_FIXED|MAP_ANONYMOUS, -1, 0);
  if (res != (uintptr_t) MAP_FAILED) {
    if (UseNUMAInterleaving) {
      numa_make_global(addr, size);
    }
    return 0;
  } else {
    ErrnoPreserver ep;
    log_trace(os, map)("mmap failed: " RANGEFMT " errno=(%s)",
                       RANGEFMTARGS(addr, size),
                       os::strerror(ep.saved_errno()));
  }

  int err = errno;  // save errno from mmap() call above

  if (!recoverable_mmap_error(err)) {
    ErrnoPreserver ep;
    log_trace(os, map)("mmap failed: " RANGEFMT " errno=(%s)",
                       RANGEFMTARGS(addr, size),
                       os::strerror(ep.saved_errno()));
    warn_fail_commit_memory(addr, size, exec, err);
    vm_exit_out_of_memory(size, OOM_MMAP_ERROR, "committing reserved memory.");
  }

  return err;
}

bool os::pd_commit_memory(char* addr, size_t size, bool exec) {
  return os::Linux::commit_memory_impl(addr, size, exec) == 0;
}

void os::pd_commit_memory_or_exit(char* addr, size_t size, bool exec,
                                  const char* mesg) {
  assert(mesg != nullptr, "mesg must be specified");
  int err = os::Linux::commit_memory_impl(addr, size, exec);
  if (err != 0) {
    // the caller wants all commit errors to exit with the specified mesg:
    warn_fail_commit_memory(addr, size, exec, err);
    vm_exit_out_of_memory(size, OOM_MMAP_ERROR, "%s", mesg);
  }
}

// Define MAP_HUGETLB here so we can build HotSpot on old systems.
#ifndef MAP_HUGETLB
  #define MAP_HUGETLB 0x40000
#endif

// If mmap flags are set with MAP_HUGETLB and the system supports multiple
// huge page sizes, flag bits [26:31] can be used to encode the log2 of the
// desired huge page size. Otherwise, the system's default huge page size will be used.
// See mmap(2) man page for more info (since Linux 3.8).
// https://lwn.net/Articles/533499/
#ifndef MAP_HUGE_SHIFT
  #define MAP_HUGE_SHIFT 26
#endif

// Define MADV_HUGEPAGE here so we can build HotSpot on old systems.
#ifndef MADV_HUGEPAGE
  #define MADV_HUGEPAGE 14
#endif

// Define MADV_POPULATE_WRITE here so we can build HotSpot on old systems.
#define MADV_POPULATE_WRITE_value 23
#ifndef MADV_POPULATE_WRITE
  #define MADV_POPULATE_WRITE MADV_POPULATE_WRITE_value
#else
  // Sanity-check our assumed default value if we build with a new enough libc.
  STATIC_ASSERT(MADV_POPULATE_WRITE == MADV_POPULATE_WRITE_value);
#endif

// Note that the value for MAP_FIXED_NOREPLACE differs between architectures, but all architectures
// supported by OpenJDK share the same flag value.
#define MAP_FIXED_NOREPLACE_value 0x100000
#ifndef MAP_FIXED_NOREPLACE
  #define MAP_FIXED_NOREPLACE MAP_FIXED_NOREPLACE_value
#else
  // Sanity-check our assumed default value if we build with a new enough libc.
  STATIC_ASSERT(MAP_FIXED_NOREPLACE == MAP_FIXED_NOREPLACE_value);
#endif

int os::Linux::commit_memory_impl(char* addr, size_t size,
                                  size_t alignment_hint, bool exec) {
  int err = os::Linux::commit_memory_impl(addr, size, exec);
  if (err == 0) {
    realign_memory(addr, size, alignment_hint);
  }
  return err;
}

bool os::pd_commit_memory(char* addr, size_t size, size_t alignment_hint,
                          bool exec) {
  return os::Linux::commit_memory_impl(addr, size, alignment_hint, exec) == 0;
}

void os::pd_commit_memory_or_exit(char* addr, size_t size,
                                  size_t alignment_hint, bool exec,
                                  const char* mesg) {
  assert(mesg != nullptr, "mesg must be specified");
  int err = os::Linux::commit_memory_impl(addr, size, alignment_hint, exec);
  if (err != 0) {
    // the caller wants all commit errors to exit with the specified mesg:
    warn_fail_commit_memory(addr, size, alignment_hint, exec, err);
    vm_exit_out_of_memory(size, OOM_MMAP_ERROR, "%s", mesg);
  }
}

void os::Linux::madvise_transparent_huge_pages(void* addr, size_t bytes) {
  // We don't check the return value: madvise(MADV_HUGEPAGE) may not
  // be supported or the memory may already be backed by huge pages.
  ::madvise(addr, bytes, MADV_HUGEPAGE);
}

void os::pd_realign_memory(char *addr, size_t bytes, size_t alignment_hint) {
  if (Linux::should_madvise_anonymous_thps() && alignment_hint > vm_page_size()) {
    Linux::madvise_transparent_huge_pages(addr, bytes);
  }
}

// Hints to the OS that the memory is no longer needed and may be reclaimed by the OS when convenient.
// The memory will be re-acquired on touch without needing explicit recommitting.
void os::pd_disclaim_memory(char *addr, size_t bytes) {
   ::madvise(addr, bytes, MADV_DONTNEED);
}

size_t os::pd_pretouch_memory(void* first, void* last, size_t page_size) {
  const size_t len = pointer_delta(last, first, sizeof(char)) + page_size;
  // Use madvise to pretouch on Linux when THP is used, and fallback to the
  // common method if unsupported. THP can form right after madvise rather than
  // being assembled later.
  if (HugePages::thp_mode() == THPMode::always || UseTransparentHugePages) {
    int err = 0;
    if (UseMadvPopulateWrite &&
        ::madvise(first, len, MADV_POPULATE_WRITE) == -1) {
      err = errno;
    }
    if (!UseMadvPopulateWrite || err == EINVAL) { // Not to use or not supported
      // When using THP we need to always pre-touch using small pages as the
      // OS will initially always use small pages.
      return os::vm_page_size();
    } else if (err != 0) {
      log_info(gc, os)("::madvise(" PTR_FORMAT ", " SIZE_FORMAT ", %d) failed; "
                       "error='%s' (errno=%d)", p2i(first), len,
                       MADV_POPULATE_WRITE, os::strerror(err), err);
    }
    return 0;
  }
  return page_size;
}

void os::numa_make_global(char *addr, size_t bytes) {
  Linux::numa_interleave_memory(addr, bytes);
}

// Define for numa_set_bind_policy(int). Setting the argument to 0 will set the
// bind policy to MPOL_PREFERRED for the current thread.
#define USE_MPOL_PREFERRED 0

void os::numa_make_local(char *addr, size_t bytes, int lgrp_hint) {
  // To make NUMA and large pages more robust when both enabled, we need to ease
  // the requirements on where the memory should be allocated. MPOL_BIND is the
  // default policy and it will force memory to be allocated on the specified
  // node. Changing this to MPOL_PREFERRED will prefer to allocate the memory on
  // the specified node, but will not force it. Using this policy will prevent
  // getting SIGBUS when trying to allocate large pages on NUMA nodes with no
  // free large pages.
  Linux::numa_set_bind_policy(USE_MPOL_PREFERRED);
  Linux::numa_tonode_memory(addr, bytes, lgrp_hint);
}

bool os::numa_topology_changed() { return false; }

size_t os::numa_get_groups_num() {
  // Return just the number of nodes in which it's possible to allocate memory
  // (in numa terminology, configured nodes).
  return Linux::numa_num_configured_nodes();
}

int os::numa_get_group_id() {
  int cpu_id = Linux::sched_getcpu();
  if (cpu_id != -1) {
    int lgrp_id = Linux::get_node_by_cpu(cpu_id);
    if (lgrp_id != -1) {
      return lgrp_id;
    }
  }
  return 0;
}

int os::numa_get_group_id_for_address(const void* address) {
  void** pages = const_cast<void**>(&address);
  int id = -1;

  if (os::Linux::numa_move_pages(0, 1, pages, nullptr, &id, 0) == -1) {
    return -1;
  }
  if (id < 0) {
    return -1;
  }
  return id;
}

bool os::numa_get_group_ids_for_range(const void** addresses, int* lgrp_ids, size_t count) {
  void** pages = const_cast<void**>(addresses);
  return os::Linux::numa_move_pages(0, count, pages, nullptr, lgrp_ids, 0) == 0;
}

int os::Linux::get_existing_num_nodes() {
  int node;
  int highest_node_number = Linux::numa_max_node();
  int num_nodes = 0;

  // Get the total number of nodes in the system including nodes without memory.
  for (node = 0; node <= highest_node_number; node++) {
    if (is_node_in_existing_nodes(node)) {
      num_nodes++;
    }
  }
  return num_nodes;
}

size_t os::numa_get_leaf_groups(uint *ids, size_t size) {
  int highest_node_number = Linux::numa_max_node();
  size_t i = 0;

  // Map all node ids in which it is possible to allocate memory. Also nodes are
  // not always consecutively available, i.e. available from 0 to the highest
  // node number. If the nodes have been bound explicitly using numactl membind,
  // then allocate memory from those nodes only.
  for (int node = 0; node <= highest_node_number; node++) {
    if (Linux::is_node_in_bound_nodes(node)) {
      ids[i++] = checked_cast<uint>(node);
    }
  }
  return i;
}

int os::Linux::sched_getcpu_syscall(void) {
  unsigned int cpu = 0;
  long retval = -1;

#if defined(IA32)
  #ifndef SYS_getcpu
    #define SYS_getcpu 318
  #endif
  retval = syscall(SYS_getcpu, &cpu, nullptr, nullptr);
#elif defined(AMD64)
// Unfortunately we have to bring all these macros here from vsyscall.h
// to be able to compile on old linuxes.
  #define __NR_vgetcpu 2
  #define VSYSCALL_START (-10UL << 20)
  #define VSYSCALL_SIZE 1024
  #define VSYSCALL_ADDR(vsyscall_nr) (VSYSCALL_START+VSYSCALL_SIZE*(vsyscall_nr))
  typedef long (*vgetcpu_t)(unsigned int *cpu, unsigned int *node, unsigned long *tcache);
  vgetcpu_t vgetcpu = (vgetcpu_t)VSYSCALL_ADDR(__NR_vgetcpu);
  retval = vgetcpu(&cpu, nullptr, nullptr);
#endif

  return (retval == -1) ? -1 : cpu;
}

void os::Linux::sched_getcpu_init() {
  // sched_getcpu() should be in libc.
  set_sched_getcpu(CAST_TO_FN_PTR(sched_getcpu_func_t,
                                  dlsym(RTLD_DEFAULT, "sched_getcpu")));

  // If it's not, try a direct syscall.
  if (sched_getcpu() == -1) {
    set_sched_getcpu(CAST_TO_FN_PTR(sched_getcpu_func_t,
                                    (void*)&sched_getcpu_syscall));
  }

  if (sched_getcpu() == -1) {
    vm_exit_during_initialization("getcpu(2) system call not supported by kernel");
  }
}

// Something to do with the numa-aware allocator needs these symbols
extern "C" JNIEXPORT void numa_warn(int number, char *where, ...) { }
extern "C" JNIEXPORT void numa_error(char *where) { }

// Handle request to load libnuma symbol version 1.1 (API v1). If it fails
// load symbol from base version instead.
void* os::Linux::libnuma_dlsym(void* handle, const char *name) {
  void *f = dlvsym(handle, name, "libnuma_1.1");
  if (f == nullptr) {
    f = dlsym(handle, name);
  }
  return f;
}

// Handle request to load libnuma symbol version 1.2 (API v2) only.
// Return null if the symbol is not defined in this particular version.
void* os::Linux::libnuma_v2_dlsym(void* handle, const char* name) {
  return dlvsym(handle, name, "libnuma_1.2");
}

// Check numa dependent syscalls
static bool numa_syscall_check() {
  // NUMA APIs depend on several syscalls. E.g., get_mempolicy is required for numa_get_membind and
  // numa_get_interleave_mask. But these dependent syscalls can be unsupported for various reasons.
  // Especially in dockers, get_mempolicy is not allowed with the default configuration. So it's necessary
  // to check whether the syscalls are available. Currently, only get_mempolicy is checked since checking
  // others like mbind would cause unexpected side effects.
#ifdef SYS_get_mempolicy
  int dummy = 0;
  if (syscall(SYS_get_mempolicy, &dummy, nullptr, 0, (void*)&dummy, 3) == -1) {
    return false;
  }
#endif

  return true;
}

bool os::Linux::libnuma_init() {
  // Requires sched_getcpu() and numa dependent syscalls support
  if ((sched_getcpu() != -1) && numa_syscall_check()) {
    void *handle = dlopen("libnuma.so.1", RTLD_LAZY);
    if (handle != nullptr) {
      set_numa_node_to_cpus(CAST_TO_FN_PTR(numa_node_to_cpus_func_t,
                                           libnuma_dlsym(handle, "numa_node_to_cpus")));
      set_numa_node_to_cpus_v2(CAST_TO_FN_PTR(numa_node_to_cpus_v2_func_t,
                                              libnuma_v2_dlsym(handle, "numa_node_to_cpus")));
      set_numa_max_node(CAST_TO_FN_PTR(numa_max_node_func_t,
                                       libnuma_dlsym(handle, "numa_max_node")));
      set_numa_num_configured_nodes(CAST_TO_FN_PTR(numa_num_configured_nodes_func_t,
                                                   libnuma_dlsym(handle, "numa_num_configured_nodes")));
      set_numa_available(CAST_TO_FN_PTR(numa_available_func_t,
                                        libnuma_dlsym(handle, "numa_available")));
      set_numa_tonode_memory(CAST_TO_FN_PTR(numa_tonode_memory_func_t,
                                            libnuma_dlsym(handle, "numa_tonode_memory")));
      set_numa_interleave_memory(CAST_TO_FN_PTR(numa_interleave_memory_func_t,
                                                libnuma_dlsym(handle, "numa_interleave_memory")));
      set_numa_interleave_memory_v2(CAST_TO_FN_PTR(numa_interleave_memory_v2_func_t,
                                                libnuma_v2_dlsym(handle, "numa_interleave_memory")));
      set_numa_set_bind_policy(CAST_TO_FN_PTR(numa_set_bind_policy_func_t,
                                              libnuma_dlsym(handle, "numa_set_bind_policy")));
      set_numa_bitmask_isbitset(CAST_TO_FN_PTR(numa_bitmask_isbitset_func_t,
                                               libnuma_dlsym(handle, "numa_bitmask_isbitset")));
      set_numa_bitmask_equal(CAST_TO_FN_PTR(numa_bitmask_equal_func_t,
                                            libnuma_dlsym(handle, "numa_bitmask_equal")));
      set_numa_distance(CAST_TO_FN_PTR(numa_distance_func_t,
                                       libnuma_dlsym(handle, "numa_distance")));
      set_numa_get_membind(CAST_TO_FN_PTR(numa_get_membind_func_t,
                                          libnuma_v2_dlsym(handle, "numa_get_membind")));
      set_numa_get_interleave_mask(CAST_TO_FN_PTR(numa_get_interleave_mask_func_t,
                                                  libnuma_v2_dlsym(handle, "numa_get_interleave_mask")));
      set_numa_move_pages(CAST_TO_FN_PTR(numa_move_pages_func_t,
                                         libnuma_dlsym(handle, "numa_move_pages")));
      set_numa_set_preferred(CAST_TO_FN_PTR(numa_set_preferred_func_t,
                                            libnuma_dlsym(handle, "numa_set_preferred")));
      set_numa_get_run_node_mask(CAST_TO_FN_PTR(numa_get_run_node_mask_func_t,
                                                libnuma_v2_dlsym(handle, "numa_get_run_node_mask")));

      if (numa_available() != -1) {
        set_numa_all_nodes((unsigned long*)libnuma_dlsym(handle, "numa_all_nodes"));
        set_numa_all_nodes_ptr((struct bitmask **)libnuma_dlsym(handle, "numa_all_nodes_ptr"));
        set_numa_nodes_ptr((struct bitmask **)libnuma_dlsym(handle, "numa_nodes_ptr"));
        set_numa_interleave_bitmask(_numa_get_interleave_mask());
        set_numa_membind_bitmask(_numa_get_membind());
        set_numa_cpunodebind_bitmask(_numa_get_run_node_mask());
        // Create an index -> node mapping, since nodes are not always consecutive
        _nindex_to_node = new (mtInternal) GrowableArray<int>(0, mtInternal);
        rebuild_nindex_to_node_map();
        // Create a cpu -> node mapping
        _cpu_to_node = new (mtInternal) GrowableArray<int>(0, mtInternal);
        rebuild_cpu_to_node_map();
        return true;
      }
    }
  }
  return false;
}

size_t os::Linux::default_guard_size(os::ThreadType thr_type) {

  if (THPStackMitigation) {
    // If THPs are unconditionally enabled, the following scenario can lead to huge RSS
    // - parent thread spawns, in quick succession, multiple child threads
    // - child threads are slow to start
    // - thread stacks of future child threads are adjacent and get merged into one large VMA
    //   by the kernel, and subsequently transformed into huge pages by khugepaged
    // - child threads come up, place JVM guard pages, thus splinter the large VMA, splinter
    //   the huge pages into many (still paged-in) small pages.
    // The result of that sequence are thread stacks that are fully paged-in even though the
    // threads did not even start yet.
    // We prevent that by letting the glibc allocate a guard page, which causes a VMA with different
    // permission bits to separate two ajacent thread stacks and therefore prevent merging stacks
    // into one VMA.
    //
    // Yes, this means we have two guard sections - the glibc and the JVM one - per thread. But the
    // cost for that one extra protected page is dwarfed from a large win in performance and memory
    // that avoiding interference by khugepaged buys us.
    return os::vm_page_size();
  }

  // Creating guard page is very expensive. Java thread has HotSpot
  // guard pages, only enable glibc guard page for non-Java threads.
  // (Remember: compiler thread is a Java thread, too!)
  return ((thr_type == java_thread || thr_type == compiler_thread) ? 0 : os::vm_page_size());
}

void os::Linux::rebuild_nindex_to_node_map() {
  int highest_node_number = Linux::numa_max_node();

  nindex_to_node()->clear();
  for (int node = 0; node <= highest_node_number; node++) {
    if (Linux::is_node_in_existing_nodes(node)) {
      nindex_to_node()->append(node);
    }
  }
}

// rebuild_cpu_to_node_map() constructs a table mapping cpud id to node id.
// The table is later used in get_node_by_cpu().
void os::Linux::rebuild_cpu_to_node_map() {
  const int NCPUS = 32768; // Since the buffer size computation is very obscure
                           // in libnuma (possible values are starting from 16,
                           // and continuing up with every other power of 2, but less
                           // than the maximum number of CPUs supported by kernel), and
                           // is a subject to change (in libnuma version 2 the requirements
                           // are more reasonable) we'll just hardcode the number they use
                           // in the library.
  constexpr int BitsPerCLong = (int)sizeof(long) * CHAR_BIT;

  int cpu_num = processor_count();
  int cpu_map_size = NCPUS / BitsPerCLong;
  int cpu_map_valid_size =
    MIN2((cpu_num + BitsPerCLong - 1) / BitsPerCLong, cpu_map_size);

  cpu_to_node()->clear();
  cpu_to_node()->at_grow(cpu_num - 1);

  int node_num = get_existing_num_nodes();

  int distance = 0;
  int closest_distance = INT_MAX;
  int closest_node = 0;
  unsigned long *cpu_map = NEW_C_HEAP_ARRAY(unsigned long, cpu_map_size, mtInternal);
  for (int i = 0; i < node_num; i++) {
    // Check if node is configured (not a memory-less node). If it is not, find
    // the closest configured node. Check also if node is bound, i.e. it's allowed
    // to allocate memory from the node. If it's not allowed, map cpus in that node
    // to the closest node from which memory allocation is allowed.
    if (!is_node_in_configured_nodes(nindex_to_node()->at(i)) ||
        !is_node_in_bound_nodes(nindex_to_node()->at(i))) {
      closest_distance = INT_MAX;
      // Check distance from all remaining nodes in the system. Ignore distance
      // from itself, from another non-configured node, and from another non-bound
      // node.
      for (int m = 0; m < node_num; m++) {
        if (m != i &&
            is_node_in_configured_nodes(nindex_to_node()->at(m)) &&
            is_node_in_bound_nodes(nindex_to_node()->at(m))) {
          distance = numa_distance(nindex_to_node()->at(i), nindex_to_node()->at(m));
          // If a closest node is found, update. There is always at least one
          // configured and bound node in the system so there is always at least
          // one node close.
          if (distance != 0 && distance < closest_distance) {
            closest_distance = distance;
            closest_node = nindex_to_node()->at(m);
          }
        }
      }
     } else {
       // Current node is already a configured node.
       closest_node = nindex_to_node()->at(i);
     }

    // Get cpus from the original node and map them to the closest node. If node
    // is a configured node (not a memory-less node), then original node and
    // closest node are the same.
    if (numa_node_to_cpus(nindex_to_node()->at(i), cpu_map, cpu_map_size * (int)sizeof(unsigned long)) != -1) {
      for (int j = 0; j < cpu_map_valid_size; j++) {
        if (cpu_map[j] != 0) {
          for (int k = 0; k < BitsPerCLong; k++) {
            if (cpu_map[j] & (1UL << k)) {
              int cpu_index = j * BitsPerCLong + k;

#ifndef PRODUCT
              if (UseDebuggerErgo1 && cpu_index >= (int)cpu_num) {
                // Some debuggers limit the processor count without
                // intercepting the NUMA APIs. Just fake the values.
                cpu_index = 0;
              }
#endif

              cpu_to_node()->at_put(cpu_index, closest_node);
            }
          }
        }
      }
    }
  }
  FREE_C_HEAP_ARRAY(unsigned long, cpu_map);
}

int os::Linux::numa_node_to_cpus(int node, unsigned long *buffer, int bufferlen) {
  // use the latest version of numa_node_to_cpus if available
  if (_numa_node_to_cpus_v2 != nullptr) {

    // libnuma bitmask struct
    struct bitmask {
      unsigned long size; /* number of bits in the map */
      unsigned long *maskp;
    };

    struct bitmask mask;
    mask.maskp = (unsigned long *)buffer;
    mask.size = bufferlen * 8;
    return _numa_node_to_cpus_v2(node, &mask);
  } else if (_numa_node_to_cpus != nullptr) {
    return _numa_node_to_cpus(node, buffer, bufferlen);
  }
  return -1;
}

int os::Linux::get_node_by_cpu(int cpu_id) {
  if (cpu_to_node() != nullptr && cpu_id >= 0 && cpu_id < cpu_to_node()->length()) {
    return cpu_to_node()->at(cpu_id);
  }
  return -1;
}

GrowableArray<int>* os::Linux::_cpu_to_node;
GrowableArray<int>* os::Linux::_nindex_to_node;
os::Linux::sched_getcpu_func_t os::Linux::_sched_getcpu;
os::Linux::numa_node_to_cpus_func_t os::Linux::_numa_node_to_cpus;
os::Linux::numa_node_to_cpus_v2_func_t os::Linux::_numa_node_to_cpus_v2;
os::Linux::numa_max_node_func_t os::Linux::_numa_max_node;
os::Linux::numa_num_configured_nodes_func_t os::Linux::_numa_num_configured_nodes;
os::Linux::numa_available_func_t os::Linux::_numa_available;
os::Linux::numa_tonode_memory_func_t os::Linux::_numa_tonode_memory;
os::Linux::numa_interleave_memory_func_t os::Linux::_numa_interleave_memory;
os::Linux::numa_interleave_memory_v2_func_t os::Linux::_numa_interleave_memory_v2;
os::Linux::numa_set_bind_policy_func_t os::Linux::_numa_set_bind_policy;
os::Linux::numa_bitmask_isbitset_func_t os::Linux::_numa_bitmask_isbitset;
os::Linux::numa_bitmask_equal_func_t os::Linux::_numa_bitmask_equal;
os::Linux::numa_distance_func_t os::Linux::_numa_distance;
os::Linux::numa_get_membind_func_t os::Linux::_numa_get_membind;
os::Linux::numa_get_interleave_mask_func_t os::Linux::_numa_get_interleave_mask;
os::Linux::numa_get_run_node_mask_func_t os::Linux::_numa_get_run_node_mask;
os::Linux::numa_move_pages_func_t os::Linux::_numa_move_pages;
os::Linux::numa_set_preferred_func_t os::Linux::_numa_set_preferred;
os::Linux::NumaAllocationPolicy os::Linux::_current_numa_policy;
unsigned long* os::Linux::_numa_all_nodes;
struct bitmask* os::Linux::_numa_all_nodes_ptr;
struct bitmask* os::Linux::_numa_nodes_ptr;
struct bitmask* os::Linux::_numa_interleave_bitmask;
struct bitmask* os::Linux::_numa_membind_bitmask;
struct bitmask* os::Linux::_numa_cpunodebind_bitmask;

bool os::pd_uncommit_memory(char* addr, size_t size, bool exec) {
  uintptr_t res = (uintptr_t) ::mmap(addr, size, PROT_NONE,
                                     MAP_PRIVATE|MAP_FIXED|MAP_NORESERVE|MAP_ANONYMOUS, -1, 0);
  if (res == (uintptr_t) MAP_FAILED) {
    ErrnoPreserver ep;
    log_trace(os, map)("mmap failed: " RANGEFMT " errno=(%s)",
                       RANGEFMTARGS(addr, size),
                       os::strerror(ep.saved_errno()));
    return false;
  }
  return true;
}

static address get_stack_commited_bottom(address bottom, size_t size) {
  address nbot = bottom;
  address ntop = bottom + size;

  size_t page_sz = os::vm_page_size();
  unsigned pages = checked_cast<unsigned>(size / page_sz);

  unsigned char vec[1];
  unsigned imin = 1, imax = pages + 1, imid;
  int mincore_return_value = 0;

  assert(imin <= imax, "Unexpected page size");

  while (imin < imax) {
    imid = (imax + imin) / 2;
    nbot = ntop - (imid * page_sz);

    // Use a trick with mincore to check whether the page is mapped or not.
    // mincore sets vec to 1 if page resides in memory and to 0 if page
    // is swapped output but if page we are asking for is unmapped
    // it returns -1,ENOMEM
    mincore_return_value = mincore(nbot, page_sz, vec);

    if (mincore_return_value == -1) {
      // Page is not mapped go up
      // to find first mapped page
      if (errno != EAGAIN) {
        assert(errno == ENOMEM, "Unexpected mincore errno");
        imax = imid;
      }
    } else {
      // Page is mapped go down
      // to find first not mapped page
      imin = imid + 1;
    }
  }

  nbot = nbot + page_sz;

  // Adjust stack bottom one page up if last checked page is not mapped
  if (mincore_return_value == -1) {
    nbot = nbot + page_sz;
  }

  return nbot;
}

// Linux uses a growable mapping for the stack, and if the mapping for
// the stack guard pages is not removed when we detach a thread the
// stack cannot grow beyond the pages where the stack guard was
// mapped.  If at some point later in the process the stack expands to
// that point, the Linux kernel cannot expand the stack any further
// because the guard pages are in the way, and a segfault occurs.
//
// However, it's essential not to split the stack region by unmapping
// a region (leaving a hole) that's already part of the stack mapping,
// so if the stack mapping has already grown beyond the guard pages at
// the time we create them, we have to truncate the stack mapping.
// So, we need to know the extent of the stack mapping when
// create_stack_guard_pages() is called.

// We only need this for stacks that are growable: at the time of
// writing thread stacks don't use growable mappings (i.e. those
// creeated with MAP_GROWSDOWN), and aren't marked "[stack]", so this
// only applies to the main thread.

// If the (growable) stack mapping already extends beyond the point
// where we're going to put our guard pages, truncate the mapping at
// that point by munmap()ping it.  This ensures that when we later
// munmap() the guard pages we don't leave a hole in the stack
// mapping. This only affects the main/primordial thread

bool os::pd_create_stack_guard_pages(char* addr, size_t size) {
  if (os::is_primordial_thread()) {
    // As we manually grow stack up to bottom inside create_attached_thread(),
    // it's likely that os::Linux::initial_thread_stack_bottom is mapped and
    // we don't need to do anything special.
    // Check it first, before calling heavy function.
    uintptr_t stack_extent = (uintptr_t) os::Linux::initial_thread_stack_bottom();
    unsigned char vec[1];

    if (mincore((address)stack_extent, os::vm_page_size(), vec) == -1) {
      // Fallback to slow path on all errors, including EAGAIN
      assert((uintptr_t)addr >= stack_extent,
             "Sanity: addr should be larger than extent, " PTR_FORMAT " >= " PTR_FORMAT,
             p2i(addr), stack_extent);
      stack_extent = (uintptr_t) get_stack_commited_bottom(
                                                           os::Linux::initial_thread_stack_bottom(),
                                                           (size_t)addr - stack_extent);
    }

    if (stack_extent < (uintptr_t)addr) {
      ::munmap((void*)stack_extent, (uintptr_t)(addr - stack_extent));
    }
  }

  return os::commit_memory(addr, size, !ExecMem);
}

// If this is a growable mapping, remove the guard pages entirely by
// munmap()ping them.  If not, just call uncommit_memory(). This only
// affects the main/primordial thread, but guard against future OS changes.
// It's safe to always unmap guard pages for primordial thread because we
// always place it right after end of the mapped region.

bool os::remove_stack_guard_pages(char* addr, size_t size) {
  uintptr_t stack_extent, stack_base;

  if (os::is_primordial_thread()) {
    return ::munmap(addr, size) == 0;
  }

  return os::uncommit_memory(addr, size);
}

// 'requested_addr' is only treated as a hint, the return value may or
// may not start from the requested address. Unlike Linux mmap(), this
// function returns null to indicate failure.
static char* anon_mmap(char* requested_addr, size_t bytes) {
  // If a requested address was given:
  //
  // The POSIX-conforming way is to *omit* MAP_FIXED. This will leave existing mappings intact.
  // If the requested mapping area is blocked by a pre-existing mapping, the kernel will map
  // somewhere else. On Linux, that alternative address appears to have no relation to the
  // requested address.
  // Unfortunately, this is not what we need - if we requested a specific address, we'd want
  // to map there and nowhere else. Therefore we will unmap the block again, which means we
  // just executed a needless mmap->munmap cycle.
  // Since Linux 4.17, the kernel offers MAP_FIXED_NOREPLACE. With this flag, if a pre-
  // existing mapping exists, the kernel will not map at an alternative point but instead
  // return an error. We can therefore save that unnecessary mmap-munmap cycle.
  //
  // Backward compatibility: Older kernels will ignore the unknown flag; so mmap will behave
  // as in mode (a).
  const int flags = MAP_PRIVATE | MAP_NORESERVE | MAP_ANONYMOUS |
                    ((requested_addr != nullptr) ? MAP_FIXED_NOREPLACE : 0);

  // Map reserved/uncommitted pages PROT_NONE so we fail early if we
  // touch an uncommitted page. Otherwise, the read/write might
  // succeed if we have enough swap space to back the physical page.
  char* addr = (char*)::mmap(requested_addr, bytes, PROT_NONE, flags, -1, 0);
  if (addr == MAP_FAILED) {
    ErrnoPreserver ep;
    log_trace(os, map)("mmap failed: " RANGEFMT " errno=(%s)",
                       RANGEFMTARGS(requested_addr, bytes),
                       os::strerror(ep.saved_errno()));
    return nullptr;
  }
  return addr;
}

// Allocate (using mmap, NO_RESERVE, with small pages) at either a given request address
//   (req_addr != nullptr) or with a given alignment.
//  - bytes shall be a multiple of alignment.
//  - req_addr can be null. If not null, it must be a multiple of alignment.
//  - alignment sets the alignment at which memory shall be allocated.
//     It must be a multiple of allocation granularity.
// Returns address of memory or null. If req_addr was not null, will only return
//  req_addr or null.
static char* anon_mmap_aligned(char* req_addr, size_t bytes, size_t alignment) {
  size_t extra_size = bytes;
  if (req_addr == nullptr && alignment > 0) {
    extra_size += alignment;
  }

  char* start = anon_mmap(req_addr, extra_size);
  if (start != nullptr) {
    if (req_addr != nullptr) {
      if (start != req_addr) {
        if (::munmap(start, extra_size) != 0) {
          ErrnoPreserver ep;
          log_trace(os, map)("munmap failed: " RANGEFMT " errno=(%s)",
                             RANGEFMTARGS(start, extra_size),
                             os::strerror(ep.saved_errno()));
        }
        start = nullptr;
      }
    } else {
      char* const start_aligned = align_up(start, alignment);
      char* const end_aligned = start_aligned + bytes;
      char* const end = start + extra_size;
      if (start_aligned > start) {
        const size_t l = start_aligned - start;
        if (::munmap(start, l) != 0) {
          ErrnoPreserver ep;
          log_trace(os, map)("munmap failed: " RANGEFMT " errno=(%s)",
                             RANGEFMTARGS(start, l),
                             os::strerror(ep.saved_errno()));
        }
      }
      if (end_aligned < end) {
        const size_t l = end - end_aligned;
        if (::munmap(end_aligned, l) != 0) {
          ErrnoPreserver ep;
          log_trace(os, map)("munmap failed: " RANGEFMT " errno=(%s)",
                             RANGEFMTARGS(end_aligned, l),
                             os::strerror(ep.saved_errno()));
        }
      }
      start = start_aligned;
    }
  }
  return start;
}

static int anon_munmap(char * addr, size_t size) {
  if (::munmap(addr, size) != 0) {
    ErrnoPreserver ep;
    log_trace(os, map)("munmap failed: " RANGEFMT " errno=(%s)",
                       RANGEFMTARGS(addr, size),
                       os::strerror(ep.saved_errno()));
    return 0;
  }
  return 1;
}

char* os::pd_reserve_memory(size_t bytes, bool exec) {
  return anon_mmap(nullptr, bytes);
}

bool os::pd_release_memory(char* addr, size_t size) {
  return anon_munmap(addr, size);
}

#ifdef CAN_SHOW_REGISTERS_ON_ASSERT
extern char* g_assert_poison; // assertion poison page address
#endif

static bool linux_mprotect(char* addr, size_t size, int prot) {
  // Linux wants the mprotect address argument to be page aligned.
  char* bottom = (char*)align_down((intptr_t)addr, os::vm_page_size());

  // According to SUSv3, mprotect() should only be used with mappings
  // established by mmap(), and mmap() always maps whole pages. Unaligned
  // 'addr' likely indicates problem in the VM (e.g. trying to change
  // protection of malloc'ed or statically allocated memory). Check the
  // caller if you hit this assert.
  assert(addr == bottom, "sanity check");

  size = align_up(pointer_delta(addr, bottom, 1) + size, os::vm_page_size());
  // Don't log anything if we're executing in the poison page signal handling
  // context. It can lead to reentrant use of other parts of the VM code.
#ifdef CAN_SHOW_REGISTERS_ON_ASSERT
  if (addr != g_assert_poison)
#endif
  Events::log_memprotect(nullptr, "Protecting memory [" INTPTR_FORMAT "," INTPTR_FORMAT "] with protection modes %x", p2i(bottom), p2i(bottom+size), prot);
  return ::mprotect(bottom, size, prot) == 0;
}

// Set protections specified
bool os::protect_memory(char* addr, size_t bytes, ProtType prot,
                        bool is_committed) {
  unsigned int p = 0;
  switch (prot) {
  case MEM_PROT_NONE: p = PROT_NONE; break;
  case MEM_PROT_READ: p = PROT_READ; break;
  case MEM_PROT_RW:   p = PROT_READ|PROT_WRITE; break;
  case MEM_PROT_RWX:  p = PROT_READ|PROT_WRITE|PROT_EXEC; break;
  default:
    ShouldNotReachHere();
  }
  // is_committed is unused.
  return linux_mprotect(addr, bytes, p);
}

bool os::guard_memory(char* addr, size_t size) {
  return linux_mprotect(addr, size, PROT_NONE);
}

bool os::unguard_memory(char* addr, size_t size) {
  return linux_mprotect(addr, size, PROT_READ|PROT_WRITE);
}

static int hugetlbfs_page_size_flag(size_t page_size) {
  if (page_size != HugePages::default_explicit_hugepage_size()) {
    return (exact_log2(page_size) << MAP_HUGE_SHIFT);
  }
  return 0;
}

static bool hugetlbfs_sanity_check(size_t page_size) {
  const os::PageSizes page_sizes = HugePages::explicit_hugepage_info().pagesizes();
  assert(page_sizes.contains(page_size), "Invalid page sizes passed");

  // Include the page size flag to ensure we sanity check the correct page size.
  int flags = MAP_ANONYMOUS | MAP_PRIVATE | MAP_HUGETLB | hugetlbfs_page_size_flag(page_size);
  void *p = mmap(nullptr, page_size, PROT_READ|PROT_WRITE, flags, -1, 0);

  if (p != MAP_FAILED) {
    // Mapping succeeded, sanity check passed.
    munmap(p, page_size);
    return true;
  } else {
      log_info(pagesize)("Large page size (" SIZE_FORMAT "%s) failed sanity check, "
                         "checking if smaller large page sizes are usable",
                         byte_size_in_exact_unit(page_size),
                         exact_unit_for_byte_size(page_size));
      for (size_t page_size_ = page_sizes.next_smaller(page_size);
          page_size_ > os::vm_page_size();
          page_size_ = page_sizes.next_smaller(page_size_)) {
        flags = MAP_ANONYMOUS | MAP_PRIVATE | MAP_HUGETLB | hugetlbfs_page_size_flag(page_size_);
        p = mmap(nullptr, page_size_, PROT_READ|PROT_WRITE, flags, -1, 0);
        if (p != MAP_FAILED) {
          // Mapping succeeded, sanity check passed.
          munmap(p, page_size_);
          log_info(pagesize)("Large page size (" SIZE_FORMAT "%s) passed sanity check",
                             byte_size_in_exact_unit(page_size_),
                             exact_unit_for_byte_size(page_size_));
          return true;
        }
      }
  }

  return false;
}

// From the coredump_filter documentation:
//
// - (bit 0) anonymous private memory
// - (bit 1) anonymous shared memory
// - (bit 2) file-backed private memory
// - (bit 3) file-backed shared memory
// - (bit 4) ELF header pages in file-backed private memory areas (it is
//           effective only if the bit 2 is cleared)
// - (bit 5) hugetlb private memory
// - (bit 6) hugetlb shared memory
// - (bit 7) dax private memory
// - (bit 8) dax shared memory
//
static void set_coredump_filter(CoredumpFilterBit bit) {
  FILE *f;
  long cdm;

  if ((f = os::fopen("/proc/self/coredump_filter", "r+")) == nullptr) {
    return;
  }

  if (fscanf(f, "%lx", &cdm) != 1) {
    fclose(f);
    return;
  }

  long saved_cdm = cdm;
  rewind(f);
  cdm |= bit;

  if (cdm != saved_cdm) {
    fprintf(f, "%#lx", cdm);
  }

  fclose(f);
}

// Large page support

static size_t _large_page_size = 0;

static void warn_no_large_pages_configured() {
  if (!FLAG_IS_DEFAULT(UseLargePages)) {
    log_warning(pagesize)("UseLargePages disabled, no large pages configured and available on the system.");
  }
}

struct LargePageInitializationLoggerMark {
  ~LargePageInitializationLoggerMark() {
    LogTarget(Info, pagesize) lt;
    if (lt.is_enabled()) {
      LogStream ls(lt);
      if (UseLargePages) {
        ls.print_cr("UseLargePages=1, UseTransparentHugePages=%d", UseTransparentHugePages);
        ls.print("Large page support enabled. Usable page sizes: ");
        os::page_sizes().print_on(&ls);
        ls.print_cr(". Default large page size: " EXACTFMT ".", EXACTFMTARGS(os::large_page_size()));
      } else {
        ls.print("Large page support %sdisabled.", uses_zgc_shmem_thp() ? "partially " : "");
      }
    }
  }

  static bool uses_zgc_shmem_thp() {
    return UseZGC &&
        // If user requested THP
        ((os::Linux::thp_requested() && HugePages::supports_shmem_thp()) ||
        // If OS forced THP
         HugePages::forced_shmem_thp());
  }
};

static bool validate_thps_configured() {
  assert(UseTransparentHugePages, "Sanity");
  assert(os::Linux::thp_requested(), "Sanity");

  if (UseZGC) {
    if (!HugePages::supports_shmem_thp()) {
      log_warning(pagesize)("Shared memory transparent huge pages are not enabled in the OS. "
          "Set /sys/kernel/mm/transparent_hugepage/shmem_enabled to 'advise' to enable them.");
      // UseTransparentHugePages has historically been tightly coupled with
      // anonymous THPs. Fall through here and let the validity be determined
      // by the OS configuration for anonymous THPs. ZGC doesn't use the flag
      // but instead checks os::Linux::thp_requested().
    }
  }

  if (!HugePages::supports_thp()) {
    log_warning(pagesize)("Anonymous transparent huge pages are not enabled in the OS. "
        "Set /sys/kernel/mm/transparent_hugepage/enabled to 'madvise' to enable them.");
    log_warning(pagesize)("UseTransparentHugePages disabled, transparent huge pages are not supported by the operating system.");
    return false;
  }

  return true;
}

void os::large_page_init() {
  Linux::large_page_init();
}

void os::Linux::large_page_init() {
  LargePageInitializationLoggerMark logger;

  // Decide if the user asked for THPs before we update UseTransparentHugePages.
  const bool large_pages_turned_off = !FLAG_IS_DEFAULT(UseLargePages) && !UseLargePages;
  _thp_requested = UseTransparentHugePages && !large_pages_turned_off;

  // Query OS information first.
  HugePages::initialize();

  // If THPs are unconditionally enabled (THP mode "always"), khugepaged may attempt to
  // coalesce small pages in thread stacks to huge pages. That costs a lot of memory and
  // is usually unwanted for thread stacks. Therefore we attempt to prevent THP formation in
  // thread stacks unless the user explicitly allowed THP formation by manually disabling
  // -XX:-THPStackMitigation.
  if (HugePages::thp_mode() == THPMode::always) {
    if (THPStackMitigation) {
      log_info(pagesize)("JVM will attempt to prevent THPs in thread stacks.");
    } else {
      log_info(pagesize)("JVM will *not* prevent THPs in thread stacks. This may cause high RSS.");
    }
  } else {
    FLAG_SET_ERGO(THPStackMitigation, false); // Mitigation not needed
  }

  // Handle the case where we do not want to use huge pages
  if (!UseLargePages &&
      !UseTransparentHugePages) {
    // Not using large pages.
    return;
  }

  if (!FLAG_IS_DEFAULT(UseLargePages) && !UseLargePages) {
    // The user explicitly turned off large pages.
    UseTransparentHugePages = false;
    return;
  }

  // Check if the OS supports THPs
  if (UseTransparentHugePages && !validate_thps_configured()) {
    UseLargePages = UseTransparentHugePages = false;
    return;
  }

  // Check if the OS supports explicit hugepages.
  if (!UseTransparentHugePages && !HugePages::supports_explicit_hugepages()) {
    warn_no_large_pages_configured();
    UseLargePages = false;
    return;
  }

  if (UseTransparentHugePages) {
    // In THP mode:
    // - os::large_page_size() is the *THP page size*
    // - os::pagesizes() has two members, the THP page size and the system page size
    _large_page_size = HugePages::thp_pagesize();
    if (_large_page_size == 0) {
        log_info(pagesize) ("Cannot determine THP page size (kernel < 4.10 ?)");
        _large_page_size = HugePages::thp_pagesize_fallback();
        log_info(pagesize) ("Assuming THP page size to be: " EXACTFMT " (heuristics)", EXACTFMTARGS(_large_page_size));
    }
    _page_sizes.add(_large_page_size);
    _page_sizes.add(os::vm_page_size());
    // +UseTransparentHugePages implies +UseLargePages
    UseLargePages = true;

  } else {

    // In explicit hugepage mode:
    // - os::large_page_size() is the default explicit hugepage size (/proc/meminfo "Hugepagesize")
    // - os::pagesizes() contains all hugepage sizes the kernel supports, regardless whether there
    //   are pages configured in the pool or not (from /sys/kernel/hugepages/hugepage-xxxx ...)
    os::PageSizes all_large_pages = HugePages::explicit_hugepage_info().pagesizes();
    const size_t default_large_page_size = HugePages::default_explicit_hugepage_size();

    // 3) Consistency check and post-processing

    size_t large_page_size = 0;

    // Check LargePageSizeInBytes matches an available page size and if so set _large_page_size
    // using LargePageSizeInBytes as the maximum allowed large page size. If LargePageSizeInBytes
    // doesn't match an available page size set _large_page_size to default_large_page_size
    // and use it as the maximum.
   if (FLAG_IS_DEFAULT(LargePageSizeInBytes) ||
       LargePageSizeInBytes == 0 ||
       LargePageSizeInBytes == default_large_page_size) {
     large_page_size = default_large_page_size;
     log_info(pagesize)("Using the default large page size: " SIZE_FORMAT "%s",
                        byte_size_in_exact_unit(large_page_size),
                        exact_unit_for_byte_size(large_page_size));
    } else {
      if (all_large_pages.contains(LargePageSizeInBytes)) {
        large_page_size = LargePageSizeInBytes;
        log_info(pagesize)("Overriding default large page size (" SIZE_FORMAT "%s) "
                           "using LargePageSizeInBytes: " SIZE_FORMAT "%s",
                           byte_size_in_exact_unit(default_large_page_size),
                           exact_unit_for_byte_size(default_large_page_size),
                           byte_size_in_exact_unit(large_page_size),
                           exact_unit_for_byte_size(large_page_size));
      } else {
        large_page_size = default_large_page_size;
        log_info(pagesize)("LargePageSizeInBytes is not a valid large page size (" SIZE_FORMAT "%s) "
                           "using the default large page size: " SIZE_FORMAT "%s",
                           byte_size_in_exact_unit(LargePageSizeInBytes),
                           exact_unit_for_byte_size(LargePageSizeInBytes),
                           byte_size_in_exact_unit(large_page_size),
                           exact_unit_for_byte_size(large_page_size));
      }
    }

    // Do an additional sanity check to see if we can use the desired large page size
    if (!hugetlbfs_sanity_check(large_page_size)) {
      warn_no_large_pages_configured();
      UseLargePages = false;
      return;
    }

    _large_page_size = large_page_size;

    // Populate _page_sizes with large page sizes less than or equal to
    // _large_page_size.
    for (size_t page_size = _large_page_size; page_size != 0;
           page_size = all_large_pages.next_smaller(page_size)) {
      _page_sizes.add(page_size);
    }
  }

  set_coredump_filter(LARGEPAGES_BIT);
}

bool os::Linux::thp_requested() {
  return _thp_requested;
}

bool os::Linux::should_madvise_anonymous_thps() {
  return _thp_requested && HugePages::thp_mode() == THPMode::madvise;
}

bool os::Linux::should_madvise_shmem_thps() {
  return _thp_requested && HugePages::shmem_thp_mode() == ShmemTHPMode::advise;
}

static void log_on_commit_special_failure(char* req_addr, size_t bytes,
                                           size_t page_size, int error) {
  assert(error == ENOMEM, "Only expect to fail if no memory is available");

  log_info(pagesize)("Failed to reserve and commit memory with given page size. req_addr: " PTR_FORMAT
                     " size: " SIZE_FORMAT "%s, page size: " SIZE_FORMAT "%s, (errno = %d)",
                     p2i(req_addr), byte_size_in_exact_unit(bytes), exact_unit_for_byte_size(bytes),
                     byte_size_in_exact_unit(page_size), exact_unit_for_byte_size(page_size), error);
}

static bool commit_memory_special(size_t bytes,
                                      size_t page_size,
                                      char* req_addr,
                                      bool exec) {
  assert(UseLargePages, "Should only get here for huge pages");
  assert(!UseTransparentHugePages, "Should only get here for explicit hugepage mode");
  assert(is_aligned(bytes, page_size), "Unaligned size");
  assert(is_aligned(req_addr, page_size), "Unaligned address");
  assert(req_addr != nullptr, "Must have a requested address for special mappings");

  int prot = exec ? PROT_READ|PROT_WRITE|PROT_EXEC : PROT_READ|PROT_WRITE;
  int flags = MAP_PRIVATE|MAP_ANONYMOUS|MAP_FIXED;

  // For large pages additional flags are required.
  if (page_size > os::vm_page_size()) {
    flags |= MAP_HUGETLB | hugetlbfs_page_size_flag(page_size);
  }
  char* addr = (char*)::mmap(req_addr, bytes, prot, flags, -1, 0);

  if (addr == MAP_FAILED) {
    log_on_commit_special_failure(req_addr, bytes, page_size, errno);
    return false;
  }

  log_debug(pagesize)("Commit special mapping: " PTR_FORMAT ", size=" SIZE_FORMAT "%s, page size="
                      SIZE_FORMAT "%s",
                      p2i(addr), byte_size_in_exact_unit(bytes),
                      exact_unit_for_byte_size(bytes),
                      byte_size_in_exact_unit(page_size),
                      exact_unit_for_byte_size(page_size));
  assert(is_aligned(addr, page_size), "Must be");
  return true;
}

static char* reserve_memory_special_huge_tlbfs(size_t bytes,
                                               size_t alignment,
                                               size_t page_size,
                                               char* req_addr,
                                               bool exec) {
  const os::PageSizes page_sizes = HugePages::explicit_hugepage_info().pagesizes();
  assert(UseLargePages, "only for Huge TLBFS large pages");
  assert(is_aligned(req_addr, alignment), "Must be");
  assert(is_aligned(req_addr, page_size), "Must be");
  assert(is_aligned(alignment, os::vm_allocation_granularity()), "Must be");
  assert(page_sizes.contains(page_size), "Must be a valid page size");
  assert(page_size > os::vm_page_size(), "Must be a large page size");
  assert(bytes >= page_size, "Shouldn't allocate large pages for small sizes");

  // We only end up here when at least 1 large page can be used.
  // If the size is not a multiple of the large page size, we
  // will mix the type of pages used, but in a descending order.
  // Start off by reserving a range of the given size that is
  // properly aligned. At this point no pages are committed. If
  // a requested address is given it will be used and it must be
  // aligned to both the large page size and the given alignment.
  // The larger of the two will be used.
  size_t required_alignment = MAX(page_size, alignment);
  char* const aligned_start = anon_mmap_aligned(req_addr, bytes, required_alignment);
  if (aligned_start == nullptr) {
    return nullptr;
  }

  // First commit using large pages.
  size_t large_bytes = align_down(bytes, page_size);
  bool large_committed = commit_memory_special(large_bytes, page_size, aligned_start, exec);

  if (large_committed && bytes == large_bytes) {
    // The size was large page aligned so no additional work is
    // needed even if the commit failed.
    return aligned_start;
  }

  // The requested size requires some small pages as well.
  char* small_start = aligned_start + large_bytes;
  size_t small_size = bytes - large_bytes;
  if (!large_committed) {
    // Failed to commit large pages, so we need to unmap the
    // reminder of the orinal reservation.
    if (::munmap(small_start, small_size) != 0) {
      ErrnoPreserver ep;
      log_trace(os, map)("munmap failed: " RANGEFMT " errno=(%s)",
                         RANGEFMTARGS(small_start, small_size),
                         os::strerror(ep.saved_errno()));
    }
    return nullptr;
  }

  // Commit the remaining bytes using small pages.
  bool small_committed = commit_memory_special(small_size, os::vm_page_size(), small_start, exec);
  if (!small_committed) {
    // Failed to commit the remaining size, need to unmap
    // the large pages part of the reservation.
    if (::munmap(aligned_start, large_bytes) != 0) {
      ErrnoPreserver ep;
      log_trace(os, map)("munmap failed: " RANGEFMT " errno=(%s)",
                         RANGEFMTARGS(aligned_start, large_bytes),
                         os::strerror(ep.saved_errno()));
    }
    return nullptr;
  }
  return aligned_start;
}

char* os::pd_reserve_memory_special(size_t bytes, size_t alignment, size_t page_size,
                                    char* req_addr, bool exec) {
  assert(UseLargePages, "only for large pages");

  char* const addr = reserve_memory_special_huge_tlbfs(bytes, alignment, page_size, req_addr, exec);

  if (addr != nullptr) {
    if (UseNUMAInterleaving) {
      numa_make_global(addr, bytes);
    }
  }

  return addr;
}

bool os::pd_release_memory_special(char* base, size_t bytes) {
  assert(UseLargePages, "only for large pages");
  // Plain munmap is sufficient
  return pd_release_memory(base, bytes);
}

size_t os::large_page_size() {
  return _large_page_size;
}

// explicit hugepages (hugetlbfs) allow application to commit large page memory
// on demand.
// However, when committing memory with hugepages fails, the region
// that was supposed to be committed will lose the old reservation
// and allow other threads to steal that memory region. Because of this
// behavior we can't commit hugetlbfs memory. Instead, we commit that
// memory at reservation.
bool os::can_commit_large_page_memory() {
  return UseTransparentHugePages;
}

char* os::pd_attempt_map_memory_to_file_at(char* requested_addr, size_t bytes, int file_desc) {
  assert(file_desc >= 0, "file_desc is not valid");
  char* result = pd_attempt_reserve_memory_at(requested_addr, bytes, !ExecMem);
  if (result != nullptr) {
    if (replace_existing_mapping_with_file_mapping(result, bytes, file_desc) == nullptr) {
      vm_exit_during_initialization(err_msg("Error in mapping Java heap at the given filesystem directory"));
    }
  }
  return result;
}

// Reserve memory at an arbitrary address, only if that area is
// available (and not reserved for something else).

char* os::pd_attempt_reserve_memory_at(char* requested_addr, size_t bytes, bool exec) {
  // Assert only that the size is a multiple of the page size, since
  // that's all that mmap requires, and since that's all we really know
  // about at this low abstraction level.  If we need higher alignment,
  // we can either pass an alignment to this method or verify alignment
  // in one of the methods further up the call chain.  See bug 5044738.
  assert(bytes % os::vm_page_size() == 0, "reserving unexpected size block");

  // Linux mmap allows caller to pass an address as hint; give it a try first,
  // if kernel honors the hint then we can return immediately.
  char * addr = anon_mmap(requested_addr, bytes);
  if (addr == requested_addr) {
    return requested_addr;
  }

  if (addr != nullptr) {
    // mmap() is successful but it fails to reserve at the requested address
    log_trace(os, map)("Kernel rejected " PTR_FORMAT
                       ", offered " PTR_FORMAT ".",
                       p2i(requested_addr),
                       p2i(addr));
    anon_munmap(addr, bytes);
  }

  return nullptr;
}

size_t os::vm_min_address() {
  // Determined by sysctl vm.mmap_min_addr. It exists as a safety zone to prevent
  // null pointer dereferences.
  // Most distros set this value to 64 KB. It *can* be zero, but rarely is. Here,
  // we impose a minimum value if vm.mmap_min_addr is too low, for increased protection.
  static size_t value = 0;
  if (value == 0) {
    assert(is_aligned(_vm_min_address_default, os::vm_allocation_granularity()), "Sanity");
    FILE* f = os::fopen("/proc/sys/vm/mmap_min_addr", "r");
    if (f != nullptr) {
      if (fscanf(f, "%zu", &value) != 1) {
        value = _vm_min_address_default;
      }
      fclose(f);
    }
    value = MAX2(_vm_min_address_default, value);
  }
  return value;
}

////////////////////////////////////////////////////////////////////////////////
// thread priority support

// Note: Normal Linux applications are run with SCHED_OTHER policy. SCHED_OTHER
// only supports dynamic priority, static priority must be zero. For real-time
// applications, Linux supports SCHED_RR which allows static priority (1-99).
// However, for large multi-threaded applications, SCHED_RR is not only slower
// than SCHED_OTHER, but also very unstable (my volano tests hang hard 4 out
// of 5 runs - Sep 2005).
//
// The following code actually changes the niceness of kernel-thread/LWP. It
// has an assumption that setpriority() only modifies one kernel-thread/LWP,
// not the entire user process, and user level threads are 1:1 mapped to kernel
// threads. It has always been the case, but could change in the future. For
// this reason, the code should not be used as default (ThreadPriorityPolicy=0).
// It is only used when ThreadPriorityPolicy=1 and may require system level permission
// (e.g., root privilege or CAP_SYS_NICE capability).

int os::java_to_os_priority[CriticalPriority + 1] = {
  19,              // 0 Entry should never be used

   4,              // 1 MinPriority
   3,              // 2
   2,              // 3

   1,              // 4
   0,              // 5 NormPriority
  -1,              // 6

  -2,              // 7
  -3,              // 8
  -4,              // 9 NearMaxPriority

  -5,              // 10 MaxPriority

  -5               // 11 CriticalPriority
};

static int prio_init() {
  if (ThreadPriorityPolicy == 1) {
    if (geteuid() != 0) {
      if (!FLAG_IS_DEFAULT(ThreadPriorityPolicy) && !FLAG_IS_JIMAGE_RESOURCE(ThreadPriorityPolicy)) {
        warning("-XX:ThreadPriorityPolicy=1 may require system level permission, " \
                "e.g., being the root user. If the necessary permission is not " \
                "possessed, changes to priority will be silently ignored.");
      }
    }
  }
  if (UseCriticalJavaThreadPriority) {
    os::java_to_os_priority[MaxPriority] = os::java_to_os_priority[CriticalPriority];
  }
  return 0;
}

OSReturn os::set_native_priority(Thread* thread, int newpri) {
  if (!UseThreadPriorities || ThreadPriorityPolicy == 0) return OS_OK;

  int ret = setpriority(PRIO_PROCESS, thread->osthread()->thread_id(), newpri);
  return (ret == 0) ? OS_OK : OS_ERR;
}

OSReturn os::get_native_priority(const Thread* const thread,
                                 int *priority_ptr) {
  if (!UseThreadPriorities || ThreadPriorityPolicy == 0) {
    *priority_ptr = java_to_os_priority[NormPriority];
    return OS_OK;
  }

  errno = 0;
  *priority_ptr = getpriority(PRIO_PROCESS, thread->osthread()->thread_id());
  return (*priority_ptr != -1 || errno == 0 ? OS_OK : OS_ERR);
}

// This is the fastest way to get thread cpu time on Linux.
// Returns cpu time (user+sys) for any thread, not only for current.
// POSIX compliant clocks are implemented in the kernels 2.6.16+.
// It might work on 2.6.10+ with a special kernel/glibc patch.
// For reference, please, see IEEE Std 1003.1-2004:
//   http://www.unix.org/single_unix_specification

jlong os::Linux::fast_thread_cpu_time(clockid_t clockid) {
  struct timespec tp;
  int status = clock_gettime(clockid, &tp);
  assert(status == 0, "clock_gettime error: %s", os::strerror(errno));
  return (tp.tv_sec * NANOSECS_PER_SEC) + tp.tv_nsec;
}

// copy data between two file descriptor within the kernel
// the number of bytes written to out_fd is returned if transfer was successful
// otherwise, returns -1 that implies an error
jlong os::Linux::sendfile(int out_fd, int in_fd, jlong* offset, jlong count) {
  return ::sendfile(out_fd, in_fd, (off_t*)offset, (size_t)count);
}

// Determine if the vmid is the parent pid for a child in a PID namespace.
// Return the namespace pid if so, otherwise -1.
int os::Linux::get_namespace_pid(int vmid) {
  char fname[24];
  int retpid = -1;

  snprintf(fname, sizeof(fname), "/proc/%d/status", vmid);
  FILE *fp = os::fopen(fname, "r");

  if (fp) {
    int pid, nspid;
    int ret;
    while (!feof(fp) && !ferror(fp)) {
      ret = fscanf(fp, "NSpid: %d %d", &pid, &nspid);
      if (ret == 1) {
        break;
      }
      if (ret == 2) {
        retpid = nspid;
        break;
      }
      for (;;) {
        int ch = fgetc(fp);
        if (ch == EOF || ch == (int)'\n') break;
      }
    }
    fclose(fp);
  }
  return retpid;
}

extern void report_error(char* file_name, int line_no, char* title,
                         char* format, ...);

// Some linux distributions (notably: Alpine Linux) include the
// grsecurity in the kernel. Of particular interest from a JVM perspective
// is PaX (https://pax.grsecurity.net/), which adds some security features
// related to page attributes. Specifically, the MPROTECT PaX functionality
// (https://pax.grsecurity.net/docs/mprotect.txt) prevents dynamic
// code generation by disallowing a (previously) writable page to be
// marked as executable. This is, of course, exactly what HotSpot does
// for both JIT compiled method, as well as for stubs, adapters, etc.
//
// Instead of crashing "lazily" when trying to make a page executable,
// this code probes for the presence of PaX and reports the failure
// eagerly.
static void check_pax(void) {
  // Zero doesn't generate code dynamically, so no need to perform the PaX check
#ifndef ZERO
  size_t size = os::vm_page_size();

  void* p = ::mmap(nullptr, size, PROT_READ|PROT_WRITE, MAP_PRIVATE|MAP_ANONYMOUS, -1, 0);
  if (p == MAP_FAILED) {
    log_debug(os)("os_linux.cpp: check_pax: mmap failed (%s)" , os::strerror(errno));
    vm_exit_out_of_memory(size, OOM_MMAP_ERROR, "failed to allocate memory for PaX check.");
  }

  int res = ::mprotect(p, size, PROT_READ|PROT_WRITE|PROT_EXEC);
  if (res == -1) {
    log_debug(os)("os_linux.cpp: check_pax: mprotect failed (%s)" , os::strerror(errno));
    vm_exit_during_initialization(
      "Failed to mark memory page as executable - check if grsecurity/PaX is enabled");
  }

  ::munmap(p, size);
#endif
}

// this is called _before_ most of the global arguments have been parsed
void os::init(void) {
  char dummy;   // used to get a guess on initial stack address

  clock_tics_per_sec = checked_cast<int>(sysconf(_SC_CLK_TCK));
  int sys_pg_size = checked_cast<int>(sysconf(_SC_PAGESIZE));
  if (sys_pg_size < 0) {
    fatal("os_linux.cpp: os::init: sysconf failed (%s)",
          os::strerror(errno));
  }
  size_t page_size = sys_pg_size;
  OSInfo::set_vm_page_size(page_size);
  OSInfo::set_vm_allocation_granularity(page_size);
  if (os::vm_page_size() == 0) {
    fatal("os_linux.cpp: os::init: OSInfo::set_vm_page_size failed");
  }
  _page_sizes.add(os::vm_page_size());

  Linux::initialize_system_info();

#ifdef __GLIBC__
  g_mallinfo = CAST_TO_FN_PTR(mallinfo_func_t, dlsym(RTLD_DEFAULT, "mallinfo"));
  g_mallinfo2 = CAST_TO_FN_PTR(mallinfo2_func_t, dlsym(RTLD_DEFAULT, "mallinfo2"));
  g_malloc_info = CAST_TO_FN_PTR(malloc_info_func_t, dlsym(RTLD_DEFAULT, "malloc_info"));
#endif // __GLIBC__

  os::Linux::CPUPerfTicks pticks;
  bool res = os::Linux::get_tick_information(&pticks, -1);

  if (res && pticks.has_steal_ticks) {
    has_initial_tick_info = true;
    initial_total_ticks = pticks.total;
    initial_steal_ticks = pticks.steal;
  }

  // _main_thread points to the thread that created/loaded the JVM.
  Linux::_main_thread = pthread_self();

  // retrieve entry point for pthread_setname_np
  Linux::_pthread_setname_np =
    (int(*)(pthread_t, const char*))dlsym(RTLD_DEFAULT, "pthread_setname_np");

  check_pax();

  // Check the availability of MADV_POPULATE_WRITE.
  FLAG_SET_DEFAULT(UseMadvPopulateWrite, (::madvise(nullptr, 0, MADV_POPULATE_WRITE) == 0));

  os::Posix::init();
}

// To install functions for atexit system call
extern "C" {
  static void perfMemory_exit_helper() {
    perfMemory_exit();
  }
}

void os::pd_init_container_support() {
  OSContainer::init();
}

void os::Linux::numa_init() {

  // Java can be invoked as
  // 1. Without numactl and heap will be allocated/configured on all nodes as
  //    per the system policy.
  // 2. With numactl --interleave:
  //      Use numa_get_interleave_mask(v2) API to get nodes bitmask. The same
  //      API for membind case bitmask is reset.
  //      Interleave is only hint and Kernel can fallback to other nodes if
  //      no memory is available on the target nodes.
  // 3. With numactl --membind:
  //      Use numa_get_membind(v2) API to get nodes bitmask. The same API for
  //      interleave case returns bitmask of all nodes.
  // numa_all_nodes_ptr holds bitmask of all nodes.
  // numa_get_interleave_mask(v2) and numa_get_membind(v2) APIs returns correct
  // bitmask when externally configured to run on all or fewer nodes.

  if (!Linux::libnuma_init()) {
    disable_numa("Failed to initialize libnuma");
  } else {
    Linux::set_configured_numa_policy(Linux::identify_numa_policy());
    if (Linux::numa_max_node() < 1) {
      disable_numa("Only a single NUMA node is available");
    } else if (Linux::is_bound_to_single_mem_node()) {
      disable_numa("The process is bound to a single NUMA node");
    } else if (Linux::mem_and_cpu_node_mismatch()) {
      disable_numa("The process memory and cpu node configuration does not match");
    } else {
      LogTarget(Info,os) log;
      LogStream ls(log);

      struct bitmask* bmp = Linux::_numa_membind_bitmask;
      const char* numa_mode = "membind";

      if (Linux::is_running_in_interleave_mode()) {
        bmp = Linux::_numa_interleave_bitmask;
        numa_mode = "interleave";
      }

      ls.print("UseNUMA is enabled and invoked in '%s' mode."
               " Heap will be configured using NUMA memory nodes:", numa_mode);

      for (int node = 0; node <= Linux::numa_max_node(); node++) {
        if (Linux::_numa_bitmask_isbitset(bmp, node)) {
          ls.print(" %d", node);
        }
      }
    }
  }

  // When NUMA requested, not-NUMA-aware allocations default to interleaving.
  if (UseNUMA && !UseNUMAInterleaving) {
    FLAG_SET_ERGO_IF_DEFAULT(UseNUMAInterleaving, true);
  }

  if (UseParallelGC && UseNUMA && UseLargePages && !can_commit_large_page_memory()) {
    // With static large pages we cannot uncommit a page, so there's no way
    // we can make the adaptive lgrp chunk resizing work. If the user specified both
    // UseNUMA and UseLargePages on the command line - warn and disable adaptive resizing.
    if (UseAdaptiveSizePolicy || UseAdaptiveNUMAChunkSizing) {
      warning("UseNUMA is not fully compatible with +UseLargePages, "
              "disabling adaptive resizing (-XX:-UseAdaptiveSizePolicy -XX:-UseAdaptiveNUMAChunkSizing)");
      UseAdaptiveSizePolicy = false;
      UseAdaptiveNUMAChunkSizing = false;
    }
  }
}

void os::Linux::disable_numa(const char* reason) {
  if ((UseNUMA && FLAG_IS_CMDLINE(UseNUMA)) ||
      (UseNUMAInterleaving && FLAG_IS_CMDLINE(UseNUMAInterleaving))) {
    // Only issue a warning if the user explicitly asked for NUMA support
    log_warning(os)("NUMA support disabled: %s", reason);
  }
  FLAG_SET_ERGO(UseNUMA, false);
  FLAG_SET_ERGO(UseNUMAInterleaving, false);
}

#if defined(IA32) && !defined(ZERO)
/*
 * Work-around (execute code at a high address) for broken NX emulation using CS limit,
 * Red Hat patch "Exec-Shield" (IA32 only).
 *
 * Map and execute at a high VA to prevent CS lazy updates race with SMP MM
 * invalidation.Further code generation by the JVM will no longer cause CS limit
 * updates.
 *
 * Affects IA32: RHEL 5 & 6, Ubuntu 10.04 (LTS), 10.10, 11.04, 11.10, 12.04.
 * @see JDK-8023956
 */
static void workaround_expand_exec_shield_cs_limit() {
  assert(os::Linux::initial_thread_stack_bottom() != nullptr, "sanity");
  size_t page_size = os::vm_page_size();

  /*
   * JDK-8197429
   *
   * Expand the stack mapping to the end of the initial stack before
   * attempting to install the codebuf.  This is needed because newer
   * Linux kernels impose a distance of a megabyte between stack
   * memory and other memory regions.  If we try to install the
   * codebuf before expanding the stack the installation will appear
   * to succeed but we'll get a segfault later if we expand the stack
   * in Java code.
   *
   */
  if (os::is_primordial_thread()) {
    address limit = os::Linux::initial_thread_stack_bottom();
    if (! DisablePrimordialThreadGuardPages) {
      limit += StackOverflow::stack_red_zone_size() +
               StackOverflow::stack_yellow_zone_size();
    }
    os::Linux::expand_stack_to(limit);
  }

  /*
   * Take the highest VA the OS will give us and exec
   *
   * Although using -(pagesz) as mmap hint works on newer kernel as you would
   * think, older variants affected by this work-around don't (search forward only).
   *
   * On the affected distributions, we understand the memory layout to be:
   *
   *   TASK_LIMIT= 3G, main stack base close to TASK_LIMT.
   *
   * A few pages south main stack will do it.
   *
   * If we are embedded in an app other than launcher (initial != main stack),
   * we don't have much control or understanding of the address space, just let it slide.
   */
  char* hint = (char*)(os::Linux::initial_thread_stack_bottom() -
                       (StackOverflow::stack_guard_zone_size() + page_size));
  char* codebuf = os::attempt_reserve_memory_at(hint, page_size, false, mtThread);

  if (codebuf == nullptr) {
    // JDK-8197429: There may be a stack gap of one megabyte between
    // the limit of the stack and the nearest memory region: this is a
    // Linux kernel workaround for CVE-2017-1000364.  If we failed to
    // map our codebuf, try again at an address one megabyte lower.
    hint -= 1 * M;
    codebuf = os::attempt_reserve_memory_at(hint, page_size, false, mtThread);
  }

  if ((codebuf == nullptr) || (!os::commit_memory(codebuf, page_size, true))) {
    return; // No matter, we tried, best effort.
  }

<<<<<<< HEAD
  MemTracker::record_virtual_memory_tag((address)codebuf, page_size, mtInternal);

=======
>>>>>>> b741f3fe
  log_info(os)("[CS limit NX emulation work-around, exec code at: %p]", codebuf);

  // Some code to exec: the 'ret' instruction
  codebuf[0] = 0xC3;

  // Call the code in the codebuf
  __asm__ volatile("call *%0" : : "r"(codebuf));

  // keep the page mapped so CS limit isn't reduced.
}
#endif // defined(IA32) && !defined(ZERO)

// this is called _after_ the global arguments have been parsed
jint os::init_2(void) {

  // This could be set after os::Posix::init() but all platforms
  // have to set it the same so we have to mirror Solaris.
  DEBUG_ONLY(os::set_mutex_init_done();)

  os::Posix::init_2();

  Linux::fast_thread_clock_init();

  if (PosixSignals::init() == JNI_ERR) {
    return JNI_ERR;
  }

  // Check and sets minimum stack sizes against command line options
  if (set_minimum_stack_sizes() == JNI_ERR) {
    return JNI_ERR;
  }

#if defined(IA32) && !defined(ZERO)
  // Need to ensure we've determined the process's initial stack to
  // perform the workaround
  Linux::capture_initial_stack(JavaThread::stack_size_at_create());
  workaround_expand_exec_shield_cs_limit();
#else
  suppress_primordial_thread_resolution = Arguments::created_by_java_launcher();
  if (!suppress_primordial_thread_resolution) {
    Linux::capture_initial_stack(JavaThread::stack_size_at_create());
  }
#endif

  Linux::libpthread_init();
  Linux::sched_getcpu_init();
  log_info(os)("HotSpot is running with %s, %s",
               Linux::libc_version(), Linux::libpthread_version());

#ifdef __GLIBC__
  // Check if we need to adjust the stack size for glibc guard pages.
  init_adjust_stacksize_for_guard_pages();
#endif

  if (UseNUMA || UseNUMAInterleaving) {
    Linux::numa_init();
  }

  if (MaxFDLimit) {
    // set the number of file descriptors to max. print out error
    // if getrlimit/setrlimit fails but continue regardless.
    struct rlimit nbr_files;
    int status = getrlimit(RLIMIT_NOFILE, &nbr_files);
    if (status != 0) {
      log_info(os)("os::init_2 getrlimit failed: %s", os::strerror(errno));
    } else {
      nbr_files.rlim_cur = nbr_files.rlim_max;
      status = setrlimit(RLIMIT_NOFILE, &nbr_files);
      if (status != 0) {
        log_info(os)("os::init_2 setrlimit failed: %s", os::strerror(errno));
      }
    }
  }

  // at-exit methods are called in the reverse order of their registration.
  // atexit functions are called on return from main or as a result of a
  // call to exit(3C). There can be only 32 of these functions registered
  // and atexit() does not set errno.

  if (PerfAllowAtExitRegistration) {
    // only register atexit functions if PerfAllowAtExitRegistration is set.
    // atexit functions can be delayed until process exit time, which
    // can be problematic for embedded VM situations. Embedded VMs should
    // call DestroyJavaVM() to assure that VM resources are released.

    // note: perfMemory_exit_helper atexit function may be removed in
    // the future if the appropriate cleanup code can be added to the
    // VM_Exit VMOperation's doit method.
    if (atexit(perfMemory_exit_helper) != 0) {
      warning("os::init_2 atexit(perfMemory_exit_helper) failed");
    }
  }

  // initialize thread priority policy
  prio_init();

  if (!FLAG_IS_DEFAULT(AllocateHeapAt)) {
    set_coredump_filter(DAX_SHARED_BIT);
  }

  if (DumpPrivateMappingsInCore) {
    set_coredump_filter(FILE_BACKED_PVT_BIT);
  }

  if (DumpSharedMappingsInCore) {
    set_coredump_filter(FILE_BACKED_SHARED_BIT);
  }

  if (DumpPerfMapAtExit && FLAG_IS_DEFAULT(UseCodeCacheFlushing)) {
    // Disable code cache flushing to ensure the map file written at
    // exit contains all nmethods generated during execution.
    FLAG_SET_DEFAULT(UseCodeCacheFlushing, false);
  }

  // Override the timer slack value if needed. The adjustment for the main
  // thread will establish the setting for child threads, which would be
  // most threads in JDK/JVM.
  if (TimerSlack >= 0) {
    if (prctl(PR_SET_TIMERSLACK, TimerSlack) < 0) {
      vm_exit_during_initialization("Setting timer slack failed: %s", os::strerror(errno));
    }
  }

  return JNI_OK;
}

// older glibc versions don't have this macro (which expands to
// an optimized bit-counting function) so we have to roll our own
#ifndef CPU_COUNT

static int _cpu_count(const cpu_set_t* cpus) {
  int count = 0;
  // only look up to the number of configured processors
  for (int i = 0; i < os::processor_count(); i++) {
    if (CPU_ISSET(i, cpus)) {
      count++;
    }
  }
  return count;
}

#define CPU_COUNT(cpus) _cpu_count(cpus)

#endif // CPU_COUNT

// Get the current number of available processors for this process.
// This value can change at any time during a process's lifetime.
// sched_getaffinity gives an accurate answer as it accounts for cpusets.
// If it appears there may be more than 1024 processors then we do a
// dynamic check - see 6515172 for details.
// If anything goes wrong we fallback to returning the number of online
// processors - which can be greater than the number available to the process.
static int get_active_processor_count() {
  // Note: keep this function, with its CPU_xx macros, *outside* the os namespace (see JDK-8289477).
  cpu_set_t cpus;  // can represent at most 1024 (CPU_SETSIZE) processors
  cpu_set_t* cpus_p = &cpus;
  size_t cpus_size = sizeof(cpu_set_t);

  int configured_cpus = os::processor_count();  // upper bound on available cpus
  int cpu_count = 0;

// old build platforms may not support dynamic cpu sets
#ifdef CPU_ALLOC

  // To enable easy testing of the dynamic path on different platforms we
  // introduce a diagnostic flag: UseCpuAllocPath
  if (configured_cpus >= CPU_SETSIZE || UseCpuAllocPath) {
    // kernel may use a mask bigger than cpu_set_t
    log_trace(os)("active_processor_count: using dynamic path %s"
                  "- configured processors: %d",
                  UseCpuAllocPath ? "(forced) " : "",
                  configured_cpus);
    cpus_p = CPU_ALLOC(configured_cpus);
    if (cpus_p != nullptr) {
      cpus_size = CPU_ALLOC_SIZE(configured_cpus);
      // zero it just to be safe
      CPU_ZERO_S(cpus_size, cpus_p);
    }
    else {
       // failed to allocate so fallback to online cpus
       int online_cpus = checked_cast<int>(::sysconf(_SC_NPROCESSORS_ONLN));
       log_trace(os)("active_processor_count: "
                     "CPU_ALLOC failed (%s) - using "
                     "online processor count: %d",
                     os::strerror(errno), online_cpus);
       return online_cpus;
    }
  }
  else {
    log_trace(os)("active_processor_count: using static path - configured processors: %d",
                  configured_cpus);
  }
#else // CPU_ALLOC
// these stubs won't be executed
#define CPU_COUNT_S(size, cpus) -1
#define CPU_FREE(cpus)

  log_trace(os)("active_processor_count: only static path available - configured processors: %d",
                configured_cpus);
#endif // CPU_ALLOC

  // pid 0 means the current thread - which we have to assume represents the process
  if (sched_getaffinity(0, cpus_size, cpus_p) == 0) {
    if (cpus_p != &cpus) { // can only be true when CPU_ALLOC used
      cpu_count = CPU_COUNT_S(cpus_size, cpus_p);
    }
    else {
      cpu_count = CPU_COUNT(cpus_p);
    }
    log_trace(os)("active_processor_count: sched_getaffinity processor count: %d", cpu_count);
  }
  else {
    cpu_count = checked_cast<int>(::sysconf(_SC_NPROCESSORS_ONLN));
    warning("sched_getaffinity failed (%s)- using online processor count (%d) "
            "which may exceed available processors", os::strerror(errno), cpu_count);
  }

  if (cpus_p != &cpus) { // can only be true when CPU_ALLOC used
    CPU_FREE(cpus_p);
  }

  assert(cpu_count > 0 && cpu_count <= os::processor_count(), "sanity check");
  return cpu_count;
}

int os::Linux::active_processor_count() {
  return get_active_processor_count();
}

// Determine the active processor count from one of
// three different sources:
//
// 1. User option -XX:ActiveProcessorCount
// 2. kernel os calls (sched_getaffinity or sysconf(_SC_NPROCESSORS_ONLN)
// 3. extracted from cgroup cpu subsystem (shares and quotas)
//
// Option 1, if specified, will always override.
// If the cgroup subsystem is active and configured, we
// will return the min of the cgroup and option 2 results.
// This is required since tools, such as numactl, that
// alter cpu affinity do not update cgroup subsystem
// cpuset configuration files.
int os::active_processor_count() {
  // User has overridden the number of active processors
  if (ActiveProcessorCount > 0) {
    log_trace(os)("active_processor_count: "
                  "active processor count set by user : %d",
                  ActiveProcessorCount);
    return ActiveProcessorCount;
  }

  int active_cpus;
  if (OSContainer::is_containerized()) {
    active_cpus = OSContainer::active_processor_count();
    log_trace(os)("active_processor_count: determined by OSContainer: %d",
                   active_cpus);
  } else {
    active_cpus = os::Linux::active_processor_count();
  }

  return active_cpus;
}

static bool should_warn_invalid_processor_id() {
  if (os::processor_count() == 1) {
    // Don't warn if we only have one processor
    return false;
  }

  static volatile int warn_once = 1;

  if (Atomic::load(&warn_once) == 0 ||
      Atomic::xchg(&warn_once, 0) == 0) {
    // Don't warn more than once
    return false;
  }

  return true;
}

uint os::processor_id() {
  const int id = Linux::sched_getcpu();

  if (id < processor_count()) {
    return (uint)id;
  }

  // Some environments (e.g. openvz containers and the rr debugger) incorrectly
  // report a processor id that is higher than the number of processors available.
  // This is problematic, for example, when implementing CPU-local data structures,
  // where the processor id is used to index into an array of length processor_count().
  // If this happens we return 0 here. This is is safe since we always have at least
  // one processor, but it's not optimal for performance if we're actually executing
  // in an environment with more than one processor.
  if (should_warn_invalid_processor_id()) {
    log_warning(os)("Invalid processor id reported by the operating system "
                    "(got processor id %d, valid processor id range is 0-%d)",
                    id, processor_count() - 1);
    log_warning(os)("Falling back to assuming processor id is 0. "
                    "This could have a negative impact on performance.");
  }

  return 0;
}

void os::set_native_thread_name(const char *name) {
  if (Linux::_pthread_setname_np) {
    char buf [16]; // according to glibc manpage, 16 chars incl. '/0'
    snprintf(buf, sizeof(buf), "%s", name);
    buf[sizeof(buf) - 1] = '\0';
    const int rc = Linux::_pthread_setname_np(pthread_self(), buf);
    // ERANGE should not happen; all other errors should just be ignored.
    assert(rc != ERANGE, "pthread_setname_np failed");
  }
}

////////////////////////////////////////////////////////////////////////////////
// debug support

bool os::find(address addr, outputStream* st) {
  Dl_info dlinfo;
  memset(&dlinfo, 0, sizeof(dlinfo));
  if (dladdr(addr, &dlinfo) != 0) {
    st->print(PTR_FORMAT ": ", p2i(addr));
    if (dlinfo.dli_sname != nullptr && dlinfo.dli_saddr != nullptr) {
      st->print("%s+" PTR_FORMAT, dlinfo.dli_sname,
                p2i(addr) - p2i(dlinfo.dli_saddr));
    } else if (dlinfo.dli_fbase != nullptr) {
      st->print("<offset " PTR_FORMAT ">", p2i(addr) - p2i(dlinfo.dli_fbase));
    } else {
      st->print("<absolute address>");
    }
    if (dlinfo.dli_fname != nullptr) {
      st->print(" in %s", dlinfo.dli_fname);
    }
    if (dlinfo.dli_fbase != nullptr) {
      st->print(" at " PTR_FORMAT, p2i(dlinfo.dli_fbase));
    }
    st->cr();

    if (Verbose) {
      // decode some bytes around the PC
      address begin = clamp_address_in_page(addr-40, addr, os::vm_page_size());
      address end   = clamp_address_in_page(addr+40, addr, os::vm_page_size());
      address       lowest = (address) dlinfo.dli_sname;
      if (!lowest)  lowest = (address) dlinfo.dli_fbase;
      if (begin < lowest)  begin = lowest;
      Dl_info dlinfo2;
      if (dladdr(end, &dlinfo2) != 0 && dlinfo2.dli_saddr != dlinfo.dli_saddr
          && end > dlinfo2.dli_saddr && dlinfo2.dli_saddr > begin) {
        end = (address) dlinfo2.dli_saddr;
      }
      Disassembler::decode(begin, end, st);
    }
    return true;
  }
  return false;
}

////////////////////////////////////////////////////////////////////////////////
// misc

// This does not do anything on Linux. This is basically a hook for being
// able to use structured exception handling (thread-local exception filters)
// on, e.g., Win32.
void
os::os_exception_wrapper(java_call_t f, JavaValue* value, const methodHandle& method,
                         JavaCallArguments* args, JavaThread* thread) {
  f(value, method, args, thread);
}

// This code originates from JDK's sysOpen and open64_w
// from src/solaris/hpi/src/system_md.c

int os::open(const char *path, int oflag, int mode) {
  if (strlen(path) > MAX_PATH - 1) {
    errno = ENAMETOOLONG;
    return -1;
  }

  // All file descriptors that are opened in the Java process and not
  // specifically destined for a subprocess should have the close-on-exec
  // flag set.  If we don't set it, then careless 3rd party native code
  // might fork and exec without closing all appropriate file descriptors
  // (e.g. as we do in closeDescriptors in UNIXProcess.c), and this in
  // turn might:
  //
  // - cause end-of-file to fail to be detected on some file
  //   descriptors, resulting in mysterious hangs, or
  //
  // - might cause an fopen in the subprocess to fail on a system
  //   suffering from bug 1085341.
  //
  // (Yes, the default setting of the close-on-exec flag is a Unix
  // design flaw)
  //
  // See:
  // 1085341: 32-bit stdio routines should support file descriptors >255
  // 4843136: (process) pipe file descriptor from Runtime.exec not being closed
  // 6339493: (process) Runtime.exec does not close all file descriptors on Solaris 9
  //
  // Modern Linux kernels (after 2.6.23 2007) support O_CLOEXEC with open().
  // O_CLOEXEC is preferable to using FD_CLOEXEC on an open file descriptor
  // because it saves a system call and removes a small window where the flag
  // is unset.  On ancient Linux kernels the O_CLOEXEC flag will be ignored
  // and we fall back to using FD_CLOEXEC (see below).
#ifdef O_CLOEXEC
  oflag |= O_CLOEXEC;
#endif

  int fd = ::open(path, oflag, mode);
  if (fd == -1) return -1;

  //If the open succeeded, the file might still be a directory
  {
    struct stat buf;
    int ret = ::fstat(fd, &buf);
    int st_mode = buf.st_mode;

    if (ret != -1) {
      if ((st_mode & S_IFMT) == S_IFDIR) {
        errno = EISDIR;
        ::close(fd);
        return -1;
      }
    } else {
      ::close(fd);
      return -1;
    }
  }

#ifdef FD_CLOEXEC
  // Validate that the use of the O_CLOEXEC flag on open above worked.
  // With recent kernels, we will perform this check exactly once.
  static sig_atomic_t O_CLOEXEC_is_known_to_work = 0;
  if (!O_CLOEXEC_is_known_to_work) {
    int flags = ::fcntl(fd, F_GETFD);
    if (flags != -1) {
      if ((flags & FD_CLOEXEC) != 0)
        O_CLOEXEC_is_known_to_work = 1;
      else
        ::fcntl(fd, F_SETFD, flags | FD_CLOEXEC);
    }
  }
#endif

  return fd;
}

static jlong slow_thread_cpu_time(Thread *thread, bool user_sys_cpu_time);

static jlong fast_cpu_time(Thread *thread) {
    clockid_t clockid;
    int rc = os::Linux::pthread_getcpuclockid(thread->osthread()->pthread_id(),
                                              &clockid);
    if (rc == 0) {
      return os::Linux::fast_thread_cpu_time(clockid);
    } else {
      // It's possible to encounter a terminated native thread that failed
      // to detach itself from the VM - which should result in ESRCH.
      assert_status(rc == ESRCH, rc, "pthread_getcpuclockid failed");
      return -1;
    }
}

// current_thread_cpu_time(bool) and thread_cpu_time(Thread*, bool)
// are used by JVM M&M and JVMTI to get user+sys or user CPU time
// of a thread.
//
// current_thread_cpu_time() and thread_cpu_time(Thread*) returns
// the fast estimate available on the platform.

jlong os::current_thread_cpu_time() {
  if (os::Linux::supports_fast_thread_cpu_time()) {
    return os::Linux::fast_thread_cpu_time(CLOCK_THREAD_CPUTIME_ID);
  } else {
    // return user + sys since the cost is the same
    return slow_thread_cpu_time(Thread::current(), true /* user + sys */);
  }
}

jlong os::thread_cpu_time(Thread* thread) {
  // consistent with what current_thread_cpu_time() returns
  if (os::Linux::supports_fast_thread_cpu_time()) {
    return fast_cpu_time(thread);
  } else {
    return slow_thread_cpu_time(thread, true /* user + sys */);
  }
}

jlong os::current_thread_cpu_time(bool user_sys_cpu_time) {
  if (user_sys_cpu_time && os::Linux::supports_fast_thread_cpu_time()) {
    return os::Linux::fast_thread_cpu_time(CLOCK_THREAD_CPUTIME_ID);
  } else {
    return slow_thread_cpu_time(Thread::current(), user_sys_cpu_time);
  }
}

jlong os::thread_cpu_time(Thread *thread, bool user_sys_cpu_time) {
  if (user_sys_cpu_time && os::Linux::supports_fast_thread_cpu_time()) {
    return fast_cpu_time(thread);
  } else {
    return slow_thread_cpu_time(thread, user_sys_cpu_time);
  }
}

//  -1 on error.
static jlong slow_thread_cpu_time(Thread *thread, bool user_sys_cpu_time) {
  pid_t  tid = thread->osthread()->thread_id();
  char *s;
  char stat[2048];
  size_t statlen;
  char proc_name[64];
  int count;
  long sys_time, user_time;
  char cdummy;
  int idummy;
  long ldummy;
  FILE *fp;

  snprintf(proc_name, 64, "/proc/self/task/%d/stat", tid);
  fp = os::fopen(proc_name, "r");
  if (fp == nullptr) return -1;
  statlen = fread(stat, 1, 2047, fp);
  stat[statlen] = '\0';
  fclose(fp);

  // Skip pid and the command string. Note that we could be dealing with
  // weird command names, e.g. user could decide to rename java launcher
  // to "java 1.4.2 :)", then the stat file would look like
  //                1234 (java 1.4.2 :)) R ... ...
  // We don't really need to know the command string, just find the last
  // occurrence of ")" and then start parsing from there. See bug 4726580.
  s = strrchr(stat, ')');
  if (s == nullptr) return -1;

  // Skip blank chars
  do { s++; } while (s && isspace((unsigned char) *s));

  count = sscanf(s,"%c %d %d %d %d %d %lu %lu %lu %lu %lu %lu %lu",
                 &cdummy, &idummy, &idummy, &idummy, &idummy, &idummy,
                 &ldummy, &ldummy, &ldummy, &ldummy, &ldummy,
                 &user_time, &sys_time);
  if (count != 13) return -1;
  if (user_sys_cpu_time) {
    return ((jlong)sys_time + (jlong)user_time) * (1000000000 / clock_tics_per_sec);
  } else {
    return (jlong)user_time * (1000000000 / clock_tics_per_sec);
  }
}

void os::current_thread_cpu_time_info(jvmtiTimerInfo *info_ptr) {
  info_ptr->max_value = ALL_64_BITS;       // will not wrap in less than 64 bits
  info_ptr->may_skip_backward = false;     // elapsed time not wall time
  info_ptr->may_skip_forward = false;      // elapsed time not wall time
  info_ptr->kind = JVMTI_TIMER_TOTAL_CPU;  // user+system time is returned
}

void os::thread_cpu_time_info(jvmtiTimerInfo *info_ptr) {
  info_ptr->max_value = ALL_64_BITS;       // will not wrap in less than 64 bits
  info_ptr->may_skip_backward = false;     // elapsed time not wall time
  info_ptr->may_skip_forward = false;      // elapsed time not wall time
  info_ptr->kind = JVMTI_TIMER_TOTAL_CPU;  // user+system time is returned
}

bool os::is_thread_cpu_time_supported() {
  return true;
}

// System loadavg support.  Returns -1 if load average cannot be obtained.
// Linux doesn't yet have a (official) notion of processor sets,
// so just return the system wide load average.
int os::loadavg(double loadavg[], int nelem) {
  return ::getloadavg(loadavg, nelem);
}

// Get the default path to the core file
// Returns the length of the string
int os::get_core_path(char* buffer, size_t bufferSize) {
  /*
   * Max length of /proc/sys/kernel/core_pattern is 128 characters.
   * See https://www.kernel.org/doc/Documentation/sysctl/kernel.txt
   */
  const int core_pattern_len = 129;
  char core_pattern[core_pattern_len] = {0};

  int core_pattern_file = ::open("/proc/sys/kernel/core_pattern", O_RDONLY);
  if (core_pattern_file == -1) {
    return -1;
  }

  ssize_t ret = ::read(core_pattern_file, core_pattern, core_pattern_len);
  ::close(core_pattern_file);
  if (ret <= 0 || ret >= core_pattern_len || core_pattern[0] == '\n') {
    return -1;
  }
  if (core_pattern[ret-1] == '\n') {
    core_pattern[ret-1] = '\0';
  } else {
    core_pattern[ret] = '\0';
  }

  // Replace the %p in the core pattern with the process id. NOTE: we do this
  // only if the pattern doesn't start with "|", and we support only one %p in
  // the pattern.
  char *pid_pos = strstr(core_pattern, "%p");
  const char* tail = (pid_pos != nullptr) ? (pid_pos + 2) : "";  // skip over the "%p"
  int written;

  if (core_pattern[0] == '/') {
    if (pid_pos != nullptr) {
      *pid_pos = '\0';
      written = jio_snprintf(buffer, bufferSize, "%s%d%s", core_pattern,
                             current_process_id(), tail);
    } else {
      written = jio_snprintf(buffer, bufferSize, "%s", core_pattern);
    }
  } else {
    char cwd[PATH_MAX];

    const char* p = get_current_directory(cwd, PATH_MAX);
    if (p == nullptr) {
      return -1;
    }

    if (core_pattern[0] == '|') {
      written = jio_snprintf(buffer, bufferSize,
                             "\"%s\" (or dumping to %s/core.%d)",
                             &core_pattern[1], p, current_process_id());
    } else if (pid_pos != nullptr) {
      *pid_pos = '\0';
      written = jio_snprintf(buffer, bufferSize, "%s/%s%d%s", p, core_pattern,
                             current_process_id(), tail);
    } else {
      written = jio_snprintf(buffer, bufferSize, "%s/%s", p, core_pattern);
    }
  }

  if (written < 0) {
    return -1;
  }

  if (((size_t)written < bufferSize) && (pid_pos == nullptr) && (core_pattern[0] != '|')) {
    int core_uses_pid_file = ::open("/proc/sys/kernel/core_uses_pid", O_RDONLY);

    if (core_uses_pid_file != -1) {
      char core_uses_pid = 0;
      ssize_t ret = ::read(core_uses_pid_file, &core_uses_pid, 1);
      ::close(core_uses_pid_file);

      if (core_uses_pid == '1') {
        jio_snprintf(buffer + written, bufferSize - written,
                                          ".%d", current_process_id());
      }
    }
  }

  return checked_cast<int>(strlen(buffer));
}

bool os::start_debugging(char *buf, int buflen) {
  int len = (int)strlen(buf);
  char *p = &buf[len];

  jio_snprintf(p, buflen-len,
               "\n\n"
               "Do you want to debug the problem?\n\n"
               "To debug, run 'gdb /proc/%d/exe %d'; then switch to thread " UINTX_FORMAT " (" INTPTR_FORMAT ")\n"
               "Enter 'yes' to launch gdb automatically (PATH must include gdb)\n"
               "Otherwise, press RETURN to abort...",
               os::current_process_id(), os::current_process_id(),
               os::current_thread_id(), os::current_thread_id());

  bool yes = os::message_box("Unexpected Error", buf);

  if (yes) {
    // yes, user asked VM to launch debugger
    jio_snprintf(buf, sizeof(char)*buflen, "gdb /proc/%d/exe %d",
                 os::current_process_id(), os::current_process_id());

    os::fork_and_exec(buf);
    yes = false;
  }
  return yes;
}


// Java/Compiler thread:
//
//   Low memory addresses
// P0 +------------------------+
//    |                        |\  Java thread created by VM does not have glibc
//    |    glibc guard page    | - guard page, attached Java thread usually has
//    |                        |/  1 glibc guard page.
// P1 +------------------------+ Thread::stack_base() - Thread::stack_size()
//    |                        |\
//    |  HotSpot Guard Pages   | - red, yellow and reserved pages
//    |                        |/
//    +------------------------+ StackOverflow::stack_reserved_zone_base()
//    |                        |\
//    |      Normal Stack      | -
//    |                        |/
// P2 +------------------------+ Thread::stack_base()
//
// Non-Java thread:
//
//   Low memory addresses
// P0 +------------------------+
//    |                        |\
//    |  glibc guard page      | - usually 1 page
//    |                        |/
// P1 +------------------------+ Thread::stack_base() - Thread::stack_size()
//    |                        |\
//    |      Normal Stack      | -
//    |                        |/
// P2 +------------------------+ Thread::stack_base()
//
// ** P1 (aka bottom) and size are the address and stack size
//    returned from pthread_attr_getstack().
// ** P2 (aka stack top or base) = P1 + size
// ** If adjustStackSizeForGuardPages() is true the guard pages have been taken
//    out of the stack size given in pthread_attr. We work around this for
//    threads created by the VM. We adjust bottom to be P1 and size accordingly.
//
#ifndef ZERO
void os::current_stack_base_and_size(address* base, size_t* size) {
  address bottom;
  if (os::is_primordial_thread()) {
    // primordial thread needs special handling because pthread_getattr_np()
    // may return bogus value.
    bottom = os::Linux::initial_thread_stack_bottom();
    *size = os::Linux::initial_thread_stack_size();
    *base = bottom + *size;
  } else {
    pthread_attr_t attr;

    int rslt = pthread_getattr_np(pthread_self(), &attr);

    // JVM needs to know exact stack location, abort if it fails
    if (rslt != 0) {
      if (rslt == ENOMEM) {
        vm_exit_out_of_memory(0, OOM_MMAP_ERROR, "pthread_getattr_np");
      } else {
        fatal("pthread_getattr_np failed with error = %d", rslt);
      }
    }

    if (pthread_attr_getstack(&attr, (void **)&bottom, size) != 0) {
      fatal("Cannot locate current stack attributes!");
    }

    *base = bottom + *size;

    if (os::Linux::adjustStackSizeForGuardPages()) {
      size_t guard_size = 0;
      rslt = pthread_attr_getguardsize(&attr, &guard_size);
      if (rslt != 0) {
        fatal("pthread_attr_getguardsize failed with error = %d", rslt);
      }
      bottom += guard_size;
      *size  -= guard_size;
    }

    pthread_attr_destroy(&attr);
  }
  assert(os::current_stack_pointer() >= bottom &&
         os::current_stack_pointer() < *base, "just checking");
}

#endif

static inline struct timespec get_mtime(const char* filename) {
  struct stat st;
  int ret = os::stat(filename, &st);
  assert(ret == 0, "failed to stat() file '%s': %s", filename, os::strerror(errno));
  return st.st_mtim;
}

int os::compare_file_modified_times(const char* file1, const char* file2) {
  struct timespec filetime1 = get_mtime(file1);
  struct timespec filetime2 = get_mtime(file2);
  int diff = primitive_compare(filetime1.tv_sec, filetime2.tv_sec);
  if (diff == 0) {
    diff = primitive_compare(filetime1.tv_nsec, filetime2.tv_nsec);
  }
  return diff;
}

bool os::supports_map_sync() {
  return true;
}

void os::print_memory_mappings(char* addr, size_t bytes, outputStream* st) {
  // Note: all ranges are "[..)"
  unsigned long long start = (unsigned long long)addr;
  unsigned long long end = start + bytes;
  FILE* f = os::fopen("/proc/self/maps", "r");
  int num_found = 0;
  if (f != nullptr) {
    st->print_cr("Range [%llx-%llx) contains: ", start, end);
    char line[512];
    while(fgets(line, sizeof(line), f) == line) {
      unsigned long long segment_start = 0;
      unsigned long long segment_end = 0;
      if (::sscanf(line, "%llx-%llx", &segment_start, &segment_end) == 2) {
        // Lets print out every range which touches ours.
        if (segment_start < end && segment_end > start) {
          num_found ++;
          st->print("%s", line); // line includes \n
        }
      }
    }
    ::fclose(f);
    if (num_found == 0) {
      st->print_cr("nothing.");
    }
  }
}

#ifdef __GLIBC__
void os::Linux::get_mallinfo(glibc_mallinfo* out, bool* might_have_wrapped) {
  if (g_mallinfo2) {
    new_mallinfo mi = g_mallinfo2();
    out->arena = mi.arena;
    out->ordblks = mi.ordblks;
    out->smblks = mi.smblks;
    out->hblks = mi.hblks;
    out->hblkhd = mi.hblkhd;
    out->usmblks = mi.usmblks;
    out->fsmblks = mi.fsmblks;
    out->uordblks = mi.uordblks;
    out->fordblks = mi.fordblks;
    out->keepcost =  mi.keepcost;
    *might_have_wrapped = false;
  } else if (g_mallinfo) {
    old_mallinfo mi = g_mallinfo();
    // glibc reports unsigned 32-bit sizes in int form. First make unsigned, then extend.
    out->arena = (size_t)(unsigned)mi.arena;
    out->ordblks = (size_t)(unsigned)mi.ordblks;
    out->smblks = (size_t)(unsigned)mi.smblks;
    out->hblks = (size_t)(unsigned)mi.hblks;
    out->hblkhd = (size_t)(unsigned)mi.hblkhd;
    out->usmblks = (size_t)(unsigned)mi.usmblks;
    out->fsmblks = (size_t)(unsigned)mi.fsmblks;
    out->uordblks = (size_t)(unsigned)mi.uordblks;
    out->fordblks = (size_t)(unsigned)mi.fordblks;
    out->keepcost = (size_t)(unsigned)mi.keepcost;
    *might_have_wrapped = NOT_LP64(false) LP64_ONLY(true);
  } else {
    // We should have either mallinfo or mallinfo2
    ShouldNotReachHere();
  }
}

int os::Linux::malloc_info(FILE* stream) {
  if (g_malloc_info == nullptr) {
    return -2;
  }
  return g_malloc_info(0, stream);
}
#endif // __GLIBC__

bool os::trim_native_heap(os::size_change_t* rss_change) {
#ifdef __GLIBC__
  os::Linux::meminfo_t info1;
  os::Linux::meminfo_t info2;

  bool have_info1 = rss_change != nullptr &&
                    os::Linux::query_process_memory_info(&info1);
  ::malloc_trim(0);
  bool have_info2 = rss_change != nullptr && have_info1 &&
                    os::Linux::query_process_memory_info(&info2);
  ssize_t delta = (ssize_t) -1;
  if (rss_change != nullptr) {
    if (have_info1 && have_info2 &&
        info1.vmrss != -1 && info2.vmrss != -1 &&
        info1.vmswap != -1 && info2.vmswap != -1) {
      // Note: query_process_memory_info returns values in K
      rss_change->before = (info1.vmrss + info1.vmswap) * K;
      rss_change->after = (info2.vmrss + info2.vmswap) * K;
    } else {
      rss_change->after = rss_change->before = SIZE_MAX;
    }
  }

  return true;
#else
  return false; // musl
#endif
}

bool os::pd_dll_unload(void* libhandle, char* ebuf, int ebuflen) {

  if (ebuf && ebuflen > 0) {
    ebuf[0] = '\0';
    ebuf[ebuflen - 1] = '\0';
  }

  bool res = (0 == ::dlclose(libhandle));
  if (!res) {
    // error analysis when dlopen fails
    const char* error_report = ::dlerror();
    if (error_report == nullptr) {
      error_report = "dlerror returned no error description";
    }
    if (ebuf != nullptr && ebuflen > 0) {
      snprintf(ebuf, ebuflen - 1, "%s", error_report);
    }
  }

  return res;
} // end: os::pd_dll_unload()<|MERGE_RESOLUTION|>--- conflicted
+++ resolved
@@ -4612,11 +4612,6 @@
     return; // No matter, we tried, best effort.
   }
 
-<<<<<<< HEAD
-  MemTracker::record_virtual_memory_tag((address)codebuf, page_size, mtInternal);
-
-=======
->>>>>>> b741f3fe
   log_info(os)("[CS limit NX emulation work-around, exec code at: %p]", codebuf);
 
   // Some code to exec: the 'ret' instruction
