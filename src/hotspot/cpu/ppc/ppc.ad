--- conflicted
+++ resolved
@@ -7392,10 +7392,6 @@
   effect(TEMP_DEF res, TEMP cr0); // TEMP_DEF to avoid jump
   format %{ "CMPXCHGB $res, $mem_ptr, $src1, $src2; as bool" %}
   ins_encode %{
-<<<<<<< HEAD
-    // CmpxchgX sets CCR0 to cmpX(src1, src2) and Rres to 'true'/'false'.
-    __ cmpxchgb(CCR0, R0, $src1$$Register, $src2$$Register, $mem_ptr$$Register,
-=======
     // CmpxchgX sets CR0 to cmpX(src1, src2) and Rres to 'true'/'false'.
     __ cmpxchgb(CR0, R0, $src1$$Register, $src2$$Register, $mem_ptr$$Register, noreg, noreg,
                 MacroAssembler::MemBarNone, MacroAssembler::cmpxchgx_hint_atomic_update(),
@@ -7417,7 +7413,6 @@
   ins_encode %{
     // CmpxchgX sets CR0 to cmpX(src1, src2) and Rres to 'true'/'false'.
     __ cmpxchgb(CR0, R0, $src1$$Register, $src2$$Register, $mem_ptr$$Register, $tmp1$$Register, $tmp2$$Register,
->>>>>>> 40603a5b
                 MacroAssembler::MemBarNone, MacroAssembler::cmpxchgx_hint_atomic_update(),
                 $res$$Register, nullptr, true);
     if (support_IRIW_for_not_multiple_copy_atomic_cpu) {
@@ -7434,13 +7429,8 @@
   effect(TEMP_DEF res, TEMP cr0); // TEMP_DEF to avoid jump
   format %{ "CMPXCHGH $res, $mem_ptr, $src1, $src2; as bool" %}
   ins_encode %{
-<<<<<<< HEAD
-    // CmpxchgX sets CCR0 to cmpX(src1, src2) and Rres to 'true'/'false'.
-    __ cmpxchgh(CCR0, R0, $src1$$Register, $src2$$Register, $mem_ptr$$Register,
-=======
     // CmpxchgX sets CR0 to cmpX(src1, src2) and Rres to 'true'/'false'.
     __ cmpxchgh(CR0, R0, $src1$$Register, $src2$$Register, $mem_ptr$$Register, noreg, noreg,
->>>>>>> 40603a5b
                 MacroAssembler::MemBarNone, MacroAssembler::cmpxchgx_hint_atomic_update(),
                 $res$$Register, nullptr, true);
     if (support_IRIW_for_not_multiple_copy_atomic_cpu) {
@@ -7452,8 +7442,6 @@
   ins_pipe(pipe_class_default);
 %}
 
-<<<<<<< HEAD
-=======
 instruct compareAndSwapS4_regP_regI_regI(iRegIdst res, rarg3RegP mem_ptr, iRegIsrc src1, rarg4RegI src2, iRegIdst tmp1, iRegIdst tmp2, flagsRegCR0 cr0) %{
   match(Set res (CompareAndSwapS mem_ptr (Binary src1 src2)));
   predicate(!VM_Version::has_lqarx());
@@ -7472,7 +7460,6 @@
   %}
   ins_pipe(pipe_class_default);
 %}
->>>>>>> 40603a5b
 
 instruct compareAndSwapI_regP_regI_regI(iRegIdst res, iRegPdst mem_ptr, iRegIsrc src1, iRegIsrc src2, flagsRegCR0 cr0) %{
   match(Set res (CompareAndSwapI mem_ptr (Binary src1 src2)));
@@ -7556,10 +7543,6 @@
   effect(TEMP_DEF res, TEMP cr0); // TEMP_DEF to avoid jump
   format %{ "weak CMPXCHGB $res, $mem_ptr, $src1, $src2; as bool" %}
   ins_encode %{
-<<<<<<< HEAD
-    // CmpxchgX sets CCR0 to cmpX(src1, src2) and Rres to 'true'/'false'.
-    __ cmpxchgb(CCR0, R0, $src1$$Register, $src2$$Register, $mem_ptr$$Register,
-=======
     // CmpxchgX sets CR0 to cmpX(src1, src2) and Rres to 'true'/'false'.
     __ cmpxchgb(CR0, R0, $src1$$Register, $src2$$Register, $mem_ptr$$Register, noreg, noreg,
                 MacroAssembler::MemBarNone,
@@ -7576,7 +7559,6 @@
   ins_encode %{
     // CmpxchgX sets CR0 to cmpX(src1, src2) and Rres to 'true'/'false'.
     __ cmpxchgb(CR0, R0, $src1$$Register, $src2$$Register, $mem_ptr$$Register, $tmp1$$Register, $tmp2$$Register,
->>>>>>> 40603a5b
                 MacroAssembler::MemBarNone,
                 MacroAssembler::cmpxchgx_hint_atomic_update(), $res$$Register, nullptr, true, /*weak*/ true);
   %}
@@ -7589,22 +7571,14 @@
   effect(TEMP_DEF res, TEMP cr0); // TEMP_DEF to avoid jump
   format %{ "weak CMPXCHGB acq $res, $mem_ptr, $src1, $src2; as bool" %}
   ins_encode %{
-<<<<<<< HEAD
-    // CmpxchgX sets CCR0 to cmpX(src1, src2) and Rres to 'true'/'false'.
-    __ cmpxchgb(CCR0, R0, $src1$$Register, $src2$$Register, $mem_ptr$$Register,
-=======
     // CmpxchgX sets CR0 to cmpX(src1, src2) and Rres to 'true'/'false'.
     __ cmpxchgb(CR0, R0, $src1$$Register, $src2$$Register, $mem_ptr$$Register, noreg, noreg,
->>>>>>> 40603a5b
                 support_IRIW_for_not_multiple_copy_atomic_cpu ? MacroAssembler::MemBarAcq : MacroAssembler::MemBarFenceAfter,
                 MacroAssembler::cmpxchgx_hint_atomic_update(), $res$$Register, nullptr, true, /*weak*/ true);
   %}
   ins_pipe(pipe_class_default);
 %}
 
-<<<<<<< HEAD
-
-=======
 instruct weakCompareAndSwapB4_acq_regP_regI_regI(iRegIdst res, rarg3RegP mem_ptr, iRegIsrc src1, rarg4RegI src2, iRegIdst tmp1, iRegIdst tmp2, flagsRegCR0 cr0) %{
   match(Set res (WeakCompareAndSwapB mem_ptr (Binary src1 src2)));
   predicate((((CompareAndSwapNode*)n)->order() == MemNode::acquire || ((CompareAndSwapNode*)n)->order() == MemNode::seqcst) && !VM_Version::has_lqarx());
@@ -7618,7 +7592,6 @@
   %}
   ins_pipe(pipe_class_default);
 %}
->>>>>>> 40603a5b
 
 instruct weakCompareAndSwapS_regP_regI_regI(iRegIdst res, iRegPdst mem_ptr, iRegIsrc src1, iRegIsrc src2, flagsRegCR0 cr0) %{
   match(Set res (WeakCompareAndSwapS mem_ptr (Binary src1 src2)));
@@ -7626,10 +7599,6 @@
   effect(TEMP_DEF res, TEMP cr0); // TEMP_DEF to avoid jump
   format %{ "weak CMPXCHGH $res, $mem_ptr, $src1, $src2; as bool" %}
   ins_encode %{
-<<<<<<< HEAD
-    // CmpxchgX sets CCR0 to cmpX(src1, src2) and Rres to 'true'/'false'.
-    __ cmpxchgh(CCR0, R0, $src1$$Register, $src2$$Register, $mem_ptr$$Register,
-=======
     // CmpxchgX sets CR0 to cmpX(src1, src2) and Rres to 'true'/'false'.
     __ cmpxchgh(CR0, R0, $src1$$Register, $src2$$Register, $mem_ptr$$Register, noreg, noreg,
                 MacroAssembler::MemBarNone,
@@ -7646,7 +7615,6 @@
   ins_encode %{
     // CmpxchgX sets CR0 to cmpX(src1, src2) and Rres to 'true'/'false'.
     __ cmpxchgh(CR0, R0, $src1$$Register, $src2$$Register, $mem_ptr$$Register, $tmp1$$Register, $tmp2$$Register,
->>>>>>> 40603a5b
                 MacroAssembler::MemBarNone,
                 MacroAssembler::cmpxchgx_hint_atomic_update(), $res$$Register, nullptr, true, /*weak*/ true);
   %}
@@ -7659,10 +7627,6 @@
   effect(TEMP_DEF res, TEMP cr0); // TEMP_DEF to avoid jump
   format %{ "weak CMPXCHGH acq $res, $mem_ptr, $src1, $src2; as bool" %}
   ins_encode %{
-<<<<<<< HEAD
-    // CmpxchgX sets CCR0 to cmpX(src1, src2) and Rres to 'true'/'false'.
-    __ cmpxchgh(CCR0, R0, $src1$$Register, $src2$$Register, $mem_ptr$$Register,
-=======
     // CmpxchgX sets CR0 to cmpX(src1, src2) and Rres to 'true'/'false'.
     __ cmpxchgh(CR0, R0, $src1$$Register, $src2$$Register, $mem_ptr$$Register, noreg, noreg,
                 support_IRIW_for_not_multiple_copy_atomic_cpu ? MacroAssembler::MemBarAcq : MacroAssembler::MemBarFenceAfter,
@@ -7679,7 +7643,6 @@
   ins_encode %{
     // CmpxchgX sets CR0 to cmpX(src1, src2) and Rres to 'true'/'false'.
     __ cmpxchgh(CR0, R0, $src1$$Register, $src2$$Register, $mem_ptr$$Register, $tmp1$$Register, $tmp2$$Register,
->>>>>>> 40603a5b
                 support_IRIW_for_not_multiple_copy_atomic_cpu ? MacroAssembler::MemBarAcq : MacroAssembler::MemBarFenceAfter,
                 MacroAssembler::cmpxchgx_hint_atomic_update(), $res$$Register, nullptr, true, /*weak*/ true);
   %}
@@ -7815,21 +7778,14 @@
   effect(TEMP_DEF res, TEMP cr0);
   format %{ "CMPXCHGB $res, $mem_ptr, $src1, $src2; as int" %}
   ins_encode %{
-<<<<<<< HEAD
-    // CmpxchgX sets CCR0 to cmpX(src1, src2) and Rres to 'true'/'false'.
-    __ cmpxchgb(CCR0, $res$$Register, $src1$$Register, $src2$$Register, $mem_ptr$$Register,
-=======
     // CmpxchgX sets CR0 to cmpX(src1, src2) and Rres to 'true'/'false'.
     __ cmpxchgb(CR0, $res$$Register, $src1$$Register, $src2$$Register, $mem_ptr$$Register, noreg, noreg,
->>>>>>> 40603a5b
                 MacroAssembler::MemBarNone, MacroAssembler::cmpxchgx_hint_atomic_update(),
                 noreg, nullptr, true);
   %}
   ins_pipe(pipe_class_default);
 %}
 
-<<<<<<< HEAD
-=======
 instruct compareAndExchangeB4_regP_regI_regI(iRegIdst res, rarg3RegP mem_ptr, iRegIsrc src1, rarg4RegI src2, iRegIdst tmp1, flagsRegCR0 cr0) %{
   match(Set res (CompareAndExchangeB mem_ptr (Binary src1 src2)));
   predicate(((CompareAndSwapNode*)n)->order() != MemNode::acquire && ((CompareAndSwapNode*)n)->order() != MemNode::seqcst && !VM_Version::has_lqarx());
@@ -7843,7 +7799,6 @@
   %}
   ins_pipe(pipe_class_default);
 %}
->>>>>>> 40603a5b
 
 instruct compareAndExchangeB_acq_regP_regI_regI(iRegIdst res, iRegPdst mem_ptr, iRegIsrc src1, iRegIsrc src2, flagsRegCR0 cr0) %{
   match(Set res (CompareAndExchangeB mem_ptr (Binary src1 src2)));
@@ -7851,13 +7806,8 @@
   effect(TEMP_DEF res, TEMP cr0);
   format %{ "CMPXCHGB acq $res, $mem_ptr, $src1, $src2; as int" %}
   ins_encode %{
-<<<<<<< HEAD
-    // CmpxchgX sets CCR0 to cmpX(src1, src2) and Rres to 'true'/'false'.
-    __ cmpxchgb(CCR0, $res$$Register, $src1$$Register, $src2$$Register, $mem_ptr$$Register,
-=======
     // CmpxchgX sets CR0 to cmpX(src1, src2) and Rres to 'true'/'false'.
     __ cmpxchgb(CR0, $res$$Register, $src1$$Register, $src2$$Register, $mem_ptr$$Register, noreg, noreg,
->>>>>>> 40603a5b
                 MacroAssembler::MemBarNone, MacroAssembler::cmpxchgx_hint_atomic_update(),
                 noreg, nullptr, true);
     if (support_IRIW_for_not_multiple_copy_atomic_cpu) {
@@ -7870,8 +7820,6 @@
   ins_pipe(pipe_class_default);
 %}
 
-<<<<<<< HEAD
-=======
 instruct compareAndExchangeB4_acq_regP_regI_regI(iRegIdst res, rarg3RegP mem_ptr, iRegIsrc src1, rarg4RegI src2, iRegIdst tmp1, flagsRegCR0 cr0) %{
   match(Set res (CompareAndExchangeB mem_ptr (Binary src1 src2)));
   predicate((((CompareAndSwapNode*)n)->order() == MemNode::acquire || ((CompareAndSwapNode*)n)->order() == MemNode::seqcst) && !VM_Version::has_lqarx());
@@ -7891,7 +7839,6 @@
   %}
   ins_pipe(pipe_class_default);
 %}
->>>>>>> 40603a5b
 
 instruct compareAndExchangeS_regP_regI_regI(iRegIdst res, iRegPdst mem_ptr, iRegIsrc src1, iRegIsrc src2, flagsRegCR0 cr0) %{
   match(Set res (CompareAndExchangeS mem_ptr (Binary src1 src2)));
@@ -7899,21 +7846,14 @@
   effect(TEMP_DEF res, TEMP cr0);
   format %{ "CMPXCHGH $res, $mem_ptr, $src1, $src2; as int" %}
   ins_encode %{
-<<<<<<< HEAD
-    // CmpxchgX sets CCR0 to cmpX(src1, src2) and Rres to 'true'/'false'.
-    __ cmpxchgh(CCR0, $res$$Register, $src1$$Register, $src2$$Register, $mem_ptr$$Register,
-=======
     // CmpxchgX sets CR0 to cmpX(src1, src2) and Rres to 'true'/'false'.
     __ cmpxchgh(CR0, $res$$Register, $src1$$Register, $src2$$Register, $mem_ptr$$Register, noreg, noreg,
->>>>>>> 40603a5b
                 MacroAssembler::MemBarNone, MacroAssembler::cmpxchgx_hint_atomic_update(),
                 noreg, nullptr, true);
   %}
   ins_pipe(pipe_class_default);
 %}
 
-<<<<<<< HEAD
-=======
 instruct compareAndExchangeS4_regP_regI_regI(iRegIdst res, rarg3RegP mem_ptr, iRegIsrc src1, rarg4RegI src2, iRegIdst tmp1, flagsRegCR0 cr0) %{
   match(Set res (CompareAndExchangeS mem_ptr (Binary src1 src2)));
   predicate(((CompareAndSwapNode*)n)->order() != MemNode::acquire && ((CompareAndSwapNode*)n)->order() != MemNode::seqcst && !VM_Version::has_lqarx());
@@ -7927,7 +7867,6 @@
   %}
   ins_pipe(pipe_class_default);
 %}
->>>>>>> 40603a5b
 
 instruct compareAndExchangeS_acq_regP_regI_regI(iRegIdst res, iRegPdst mem_ptr, iRegIsrc src1, iRegIsrc src2, flagsRegCR0 cr0) %{
   match(Set res (CompareAndExchangeS mem_ptr (Binary src1 src2)));
@@ -7935,13 +7874,8 @@
   effect(TEMP_DEF res, TEMP cr0);
   format %{ "CMPXCHGH acq $res, $mem_ptr, $src1, $src2; as int" %}
   ins_encode %{
-<<<<<<< HEAD
-    // CmpxchgX sets CCR0 to cmpX(src1, src2) and Rres to 'true'/'false'.
-    __ cmpxchgh(CCR0, $res$$Register, $src1$$Register, $src2$$Register, $mem_ptr$$Register,
-=======
     // CmpxchgX sets CR0 to cmpX(src1, src2) and Rres to 'true'/'false'.
     __ cmpxchgh(CR0, $res$$Register, $src1$$Register, $src2$$Register, $mem_ptr$$Register, noreg, noreg,
->>>>>>> 40603a5b
                 MacroAssembler::MemBarNone, MacroAssembler::cmpxchgx_hint_atomic_update(),
                 noreg, nullptr, true);
     if (support_IRIW_for_not_multiple_copy_atomic_cpu) {
@@ -7954,8 +7888,6 @@
   ins_pipe(pipe_class_default);
 %}
 
-<<<<<<< HEAD
-=======
 instruct compareAndExchangeS4_acq_regP_regI_regI(iRegIdst res, rarg3RegP mem_ptr, iRegIsrc src1, rarg4RegI src2, iRegIdst tmp1, flagsRegCR0 cr0) %{
   match(Set res (CompareAndExchangeS mem_ptr (Binary src1 src2)));
   predicate((((CompareAndSwapNode*)n)->order() == MemNode::acquire || ((CompareAndSwapNode*)n)->order() == MemNode::seqcst) && !VM_Version::has_lqarx());
@@ -7975,7 +7907,6 @@
   %}
   ins_pipe(pipe_class_default);
 %}
->>>>>>> 40603a5b
 
 instruct compareAndExchangeI_regP_regI_regI(iRegIdst res, iRegPdst mem_ptr, iRegIsrc src1, iRegIsrc src2, flagsRegCR0 cr0) %{
   match(Set res (CompareAndExchangeI mem_ptr (Binary src1 src2)));
