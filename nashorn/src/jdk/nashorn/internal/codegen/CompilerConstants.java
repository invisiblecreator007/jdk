--- conflicted
+++ resolved
@@ -93,11 +93,7 @@
     SCOPE(":scope", ScriptObject.class, 2),
 
     /** the return value variable name were intermediate results are stored for scripts */
-<<<<<<< HEAD
-    RETURN("__return__"),
-=======
     RETURN(":return"),
->>>>>>> 2fa38a69
 
     /** the callee value variable when necessary */
     CALLEE(":callee", ScriptFunction.class),
